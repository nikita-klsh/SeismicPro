--- conflicted
+++ resolved
@@ -2,98 +2,6 @@
 
 import numpy as np
 from ..metrics import PipelineMetric
-<<<<<<< HEAD
-=======
-from ..refractor_velocity import RefractorVelocity, RefractorVelocityField
-from ..utils import get_first_defined
-
-
-class FirstBreaksOutliers(PipelineMetric):
-    """Calculate the first break outliers metric.
-
-    A first break time is considered to be an outlier if it differs from the expected arrival time defined by
-    an offset-traveltime curve by more than a given threshold.
-    """
-    is_lower_better = True
-    min_value = 0
-    max_value = 1
-    vmin = 0
-    vmax = 0.05
-    views = ("plot_gather", "plot_refractor_velocity")
-    args_to_unpack = ("gather", "refractor_velocity")
-
-    def __call__(self, gather, refractor_velocity, first_breaks_col=HDR_FIRST_BREAK, threshold_times=50,
-                 correct_uphole=None):
-        """Calculate the first break outliers metric.
-
-        Returns the fraction of traces in the gather whose times of first breaks differ from those estimated by a
-        near-surface velocity model by more than `threshold_times`.
-
-        Parameters
-        ----------
-        gather : Gather
-            A seismic gather to get offsets and times of first breaks from.
-        refractor_velocity : RefractorVelocity or RefractorVelocityField
-            Near-surface velocity model to estimate the expected times of first breaks at `gather` offsets.
-        first_breaks_col : str, optional, defaults to :const:`~const.HDR_FIRST_BREAK`
-            Column name from `gather.headers` where times of first breaks are stored.
-        threshold_times: float, optional, defaults to 50
-            Threshold for the first breaks outliers metric calculation. Measured in milliseconds.
-        correct_uphole : bool, optional
-            Whether to perform uphole correction by adding values of "SourceUpholeTime" header to times of first breaks
-            emulating the case when sources are located on the surface. If not given, correction is performed if
-            "SourceUpholeTime" header is loaded and given `refractor_velocity` was also uphole corrected.
-
-        Returns
-        -------
-        metric : float
-            Fraction of traces in the gather whose times of first breaks differ from those estimated by the velocity
-            model by more than `threshold_times`.
-        """
-        if isinstance(refractor_velocity, RefractorVelocityField):
-            refractor_velocity = refractor_velocity(gather.coords)
-        if not isinstance(refractor_velocity, RefractorVelocity):
-            raise ValueError("refractor_velocity must be of RefractorVelocity or RefractorVelocityField type")
-        expected_times = refractor_velocity(gather.offsets)
-        fb_times = gather[first_breaks_col]
-        if correct_uphole is None:
-            correct_uphole = "SourceUpholeTime" in gather.available_headers and refractor_velocity.is_uphole_corrected
-        if correct_uphole:
-            fb_times = fb_times + gather["SourceUpholeTime"]
-        metric = np.abs(expected_times - fb_times) > threshold_times
-        return np.mean(metric)
-
-    @staticmethod
-    def plot_gather(gather, refractor_velocity, first_breaks_col=HDR_FIRST_BREAK, threshold_times=50,
-                    correct_uphole=None, *, ax, **kwargs):
-        """Plot the gather and its first breaks."""
-        _ = refractor_velocity, threshold_times, correct_uphole
-        event_headers = kwargs.pop('event_headers', {'headers': first_breaks_col})
-        gather.plot(ax=ax, event_headers=event_headers, **kwargs)
-
-    @staticmethod
-    def plot_refractor_velocity(gather, refractor_velocity, first_breaks_col=HDR_FIRST_BREAK, threshold_times=50,
-                                correct_uphole=None, *, ax, **kwargs):
-        """Plot the refractor velocity curve and show the threshold area used for metric calculation."""
-        fb_times = gather[first_breaks_col]
-        if correct_uphole is None:
-            correct_uphole = "SourceUpholeTime" in gather.available_headers and refractor_velocity.is_uphole_corrected
-        if correct_uphole:
-            fb_times = fb_times + gather["SourceUpholeTime"]
-
-        if isinstance(refractor_velocity, RefractorVelocityField):
-            refractor_velocity = refractor_velocity(gather.coords)
-        elif isinstance(refractor_velocity, RefractorVelocity):
-            refractor_velocity = copy(refractor_velocity)
-        else:
-            raise ValueError("refractor_velocity must be of RefractorVelocity or RefractorVelocityField type")
-
-        max_offset = max(get_first_defined(refractor_velocity.max_offset, 0), gather["offset"].max())
-        refractor_velocity.offsets = gather["offset"]
-        refractor_velocity.times = fb_times
-        refractor_velocity.max_offset = max_offset
-        refractor_velocity.plot(ax=ax, threshold_times=threshold_times, **kwargs)
->>>>>>> 35146c94
 
 
 class SignalLeakage(PipelineMetric):
