"""Implements Gather class that represents a group of seismic traces that share some common acquisition parameter"""

import os
import math
import warnings
from itertools import cycle
from textwrap import dedent

import cv2
import scipy
import segyio
import numpy as np
from scipy.signal import firwin
from matplotlib.path import Path
from matplotlib.patches import Polygon, PathPatch
from matplotlib.colors import ListedColormap
from mpl_toolkits.axes_grid1 import make_axes_locatable

from .cropped_gather import CroppedGather
from .plot_corrections import NMOCorrectionPlot, LMOCorrectionPlot
from .utils import correction, normalization, gain
from .utils import convert_times_to_mask, convert_mask_to_pick, mute_gather, make_origins
from ..utils import (to_list, get_coords_cols, get_first_defined, set_ticks, format_subplot_yticklabels,
                     set_text_formatting, add_colorbar, piecewise_polynomial, Coordinates)
from ..containers import TraceContainer, SamplesContainer
from ..muter import Muter, MuterField
from ..velocity_spectrum import VerticalVelocitySpectrum, ResidualVelocitySpectrum
from ..stacking_velocity import StackingVelocity, StackingVelocityField
from ..refractor_velocity import RefractorVelocity, RefractorVelocityField
from ..decorators import batch_method, plotter
from ..const import HDR_FIRST_BREAK, HDR_TRACE_POS, DEFAULT_STACKING_VELOCITY
from ..velocity_spectrum.utils.coherency_funcs import stacked_amplitude


class Gather(TraceContainer, SamplesContainer):
    """A class representing a single seismic gather.

    A gather is a collection of seismic traces that share some common acquisition parameter (usually common values of
    trace headers used as an index in their survey). Unlike `Survey`, `Gather` instances store loaded seismic traces
    along with the corresponding subset of the parent survey trace headers.

    `Gather` instance is generally created by calling one of the following methods of a `Survey`, `SeismicIndex` or
    `SeismicDataset`:
    1. `sample_gather` - to get a randomly selected gather,
    2. `get_gather` - to get a particular gather by its index value.

    Most of the methods change gather data inplace, thus `Gather.copy` may come in handy to keep the original gather
    intact.

    Examples
    --------
    Load a randomly selected common source gather, sort it by offset and plot:
    >>> survey = Survey(path, header_index="FieldRecord", header_cols=["TraceNumber", "offset"], name="survey")
    >>> gather = survey.sample_gather().sort(by="offset")
    >>> gather.plot()

    Parameters
    ----------
    headers : pd.DataFrame
        Headers of gather traces. Must be a subset of parent survey trace headers.
    data : 2d np.ndarray
        Trace data of the gather with (n_traces, n_samples) layout.
    sample_interval : float
        Sample interval of seismic traces. Measured in milliseconds.
    survey : Survey
        A survey that generated the gather.
    delay : float, optional, defaults to 0
        Delay recording time of seismic traces. Measured in milliseconds.

    Attributes
    ----------
    headers : pd.DataFrame
        Headers of gather traces.
    data : 2d np.ndarray
        Trace data of the gather with (n_traces, n_samples) layout.
    samples : 1d np.ndarray of floats
        Recording time for each trace value. Measured in milliseconds.
    sample_interval : float
        Sample interval of seismic traces. Measured in milliseconds.
    delay : float
        Delay recording time of seismic traces. Measured in milliseconds.
    survey : Survey
        A survey that generated the gather.
    sort_by : None or str or list of str
        Headers that were used for gather sorting. If `None`, no sorting was performed.
    """
    def __init__(self, headers, data, sample_interval, survey, delay=0):
        if sample_interval <= 0:
            raise ValueError("Sample interval must be positive")
        if delay < 0:
            raise ValueError("Delay must be non-negative")
        self.headers = headers
        self.data = data
        self.samples = self.create_samples(data.shape[1], sample_interval, delay)
        self.sample_interval = sample_interval
        self.delay = delay
        self.survey = survey
        self.sort_by = None

    @property
    def index(self):
        """int or tuple of int or None: Common value of `Survey`'s `header_index` that define traces of the gather.
        `None` if the gather is combined.
        """
        indices = self.headers.index.drop_duplicates()
        if len(indices) != 1:
            return None
        return indices[0]

    @property
    def offsets(self):
        """1d np.ndarray of floats: The distance between source and receiver for each trace. Measured in meters."""
        return self["offset"]

    @property
    def shape(self):
        """tuple with 2 elements: The number of traces in the gather and trace length in samples."""
        return self.data.shape

    @property
    def coords(self):
        """Coordinates or None: Spatial coordinates of the gather. Headers to extract coordinates from are determined
        automatically by the `indexed_by` attribute of the gather. `None` if the gather is indexed by unsupported
        headers or required coords headers were not loaded or coordinates are non-unique for traces of the gather."""
        try:  # Possibly unknown coordinates for indexed_by, required coords headers may be not loaded
            coords_cols = get_coords_cols(self.indexed_by, self.survey.source_id_cols, self.survey.receiver_id_cols)
            coords = self[coords_cols]
        except KeyError:
            return None
        if (coords != coords[0]).any():  # Non-unique coordinates
            return None
        return Coordinates(coords[0], names=coords_cols)

    def __getitem__(self, key):
        """Either select values of gather headers by their names or create a new `Gather` with specified traces and
        samples depending on the key type.

        Notes
        -----
        1. Only basic indexing and slicing is supported along the time axis in order to preserve constant sample rate.
        2. If the traces are no longer sorted after `__getitem__`, `sort_by` attribute of the resulting `Gather` is set
           to `None`.
        3. If headers selection is performed, the returned array will be 1d if a single header is selected and 2d
           otherwise.

        Parameters
        ----------
        key : str, list of str, int, list, tuple, slice
            If str or list of str, gather headers to get as an `np.ndarray`. The returned array is 1d if a single
            header is selected and 2d otherwise.
            Otherwise, indices of traces and samples to get. In this case, `__getitem__` behavior almost coincides with
            that of `np.ndarray`, except that only basic indexing and slicing is supported along the time axis in order
            to preserve constant sample rate.

        Returns
        -------
        result : np.ndarray or Gather
            Values of gather headers or a gather with the specified subset of traces and samples.

        Raises
        ------
        ValueError
            If the resulting gather is empty or the number of data dimensions has changed.
        """
        # If key is str or array of str, treat it as names of headers columns
        if all(isinstance(item, str) for item in to_list(key)):
            return super().__getitem__(key)

        # Split key into indexers of traces and samples
        key = (key,) if not isinstance(key, tuple) else key
        key = key + (slice(None),) if len(key) == 1 else key
        if len(key) != 2 or any(indexer is None for indexer in key):
            raise KeyError("Data ndim must not change")
        traces_indexer, samples_indexer = key

        def int_to_slice(ix, size):
            """Convert an integer index to a slice to be further used for array indexing, that will return a view and
            preserve the number of array dimensions."""
            if ix < 0:
                ix += size
            if (ix < 0) or (ix > size - 1):
                raise IndexError("gather index out of range")
            return slice(ix, ix + 1)

        # Cast samples indexer to a slice so that possible advanced indexing is performed only along traces axis
        if isinstance(samples_indexer, (int, np.integer)):
            samples_indexer = int_to_slice(samples_indexer, self.n_samples)
        if not isinstance(samples_indexer, slice):
            raise KeyError("Only basic indexing and slicing is supported along the time axis")
        delay_ix, _, samples_step = samples_indexer.indices(self.n_samples)
        if samples_step < 0:
            raise ValueError("Negative step is not allowed for samples slicing")

        # Cast a single trace indexer to a slice
        if isinstance(traces_indexer, (int, np.integer)):
            traces_indexer = int_to_slice(traces_indexer, self.n_traces)

        # Index data and make it C-contiguous since otherwise some numba functions may fail
        data = np.require(self.data[traces_indexer, samples_indexer], requirements="C")
        if data.size == 0:  # e.g. after empty slicing
            raise ValueError("Empty gather after indexation")
        headers = self.headers.iloc[traces_indexer]
        sample_interval = self.sample_interval * samples_step
        gather = Gather(headers, data, sample_interval, delay=self.samples[delay_ix], survey=self.survey)

        # Preserve gather sorting if needed
        if self.sort_by is not None:
            if isinstance(traces_indexer, slice):
                if traces_indexer.step is None or traces_indexer.step > 0:
                    gather.sort_by = self.sort_by
            elif (np.diff(traces_indexer) >= 0).all():
                gather.sort_by = self.sort_by
        return gather

    def __str__(self):
        """Print gather metadata including information about its survey, headers and traces."""
        # Calculate offset range
        offsets = self.headers.get('offset')
        offset_range = f'[{np.min(offsets)} m, {np.max(offsets)} m]' if offsets is not None else "Unknown"

        # Count the number of zero/constant traces
        n_dead_traces = np.isclose(np.max(self.data, axis=1), np.min(self.data, axis=1)).sum()

        try:
            sample_interval_str = f"{self.sample_interval} ms"
            sample_rate_str = f"{self.sample_rate} Hz"
        except ValueError:
            sample_interval_str = "Irregular"
            sample_rate_str = "Irregular"

        msg = f"""
        Parent survey path:          {self.survey.path}
        Parent survey name:          {self.survey.name}

        Number of traces:            {self.n_traces}
        Trace length:                {self.n_samples} samples
        Sample interval:             {sample_interval_str}
        Sample rate:                 {sample_rate_str}
        Times range:                 [{min(self.samples)} ms, {max(self.samples)} ms]
        Offsets range:               {offset_range}

        Indexed by:                  {', '.join(to_list(self.indexed_by))}
        Index value:                 {get_first_defined(self.index, "Combined")}
        Gather coordinates:          {get_first_defined(self.coords, "Unknown")}
        Gather sorting:              {self.sort_by}

        Gather statistics:
        Number of dead traces:       {n_dead_traces}
        mean | std:                  {np.mean(self.data):>10.2f} | {np.std(self.data):<10.2f}
         min | max:                  {np.min(self.data):>10.2f} | {np.max(self.data):<10.2f}
         q01 | q99:                  {self.get_quantile(0.01):>10.2f} | {self.get_quantile(0.99):<10.2f}
        """
        return dedent(msg).strip()

    def info(self):
        """Print gather metadata including information about its survey, headers and traces."""
        print(self)

    @batch_method(target='threads', copy_src=False)
    def copy(self, ignore=None):
        """Perform a deepcopy of all gather attributes except for `survey` and those specified in ignore, which are
        kept unchanged.

        Parameters
        ----------
        ignore : str or array of str, defaults to None
            Attributes that won't be copied.

        Returns
        -------
        copy : Gather
            Copy of the gather.
        """
        ignore = set() if ignore is None else set(to_list(ignore))
        return super().copy(ignore | {"survey"})

    @batch_method(target="for", copy_src=False)
    def get_item(self, *args):
        """A pipeline interface for `self.__getitem__` method."""
        return self[args if len(args) > 1 else args[0]].copy()

    def _post_filter(self, mask):
        """Remove traces from gather data that correspond to filtered headers after `Gather.filter`."""
        self.data = self.data[mask]

    # Target set to `for` to avoid race condition when the same trace appears in two gathers (ex. supergathers)
    @batch_method(target='for', use_lock=True)
    def store_headers_to_survey(self, columns):
        """Save given headers from the gather to its survey.

        Notes
        -----
        The correct result is guaranteed only if the `self.survey` has not been modified after `self` creation.

        Parameters
        ----------
        columns : str or list of str
            Column names from `self.headers` that will be stored to `self.survey` headers.

        Returns
        -------
        self : Gather
            Gather unchanged.
        """
        columns = to_list(columns)

        headers = self.survey.headers
        pos = self[HDR_TRACE_POS]
        for column in columns:
            column_data = self[column] # Here we also check that column is in self.headers
            if column not in headers:
                headers[column] = np.nan

            if not np.can_cast(column_data, headers.dtypes[column]):
                headers[column] = headers[column].astype(column_data.dtype)

            # FIXME: Workaround for a pandas bug https://github.com/pandas-dev/pandas/issues/48998
            # iloc may call unnecessary copy of the whole column before setitem
            headers[column].array[pos] = column_data
        return self

    #------------------------------------------------------------------------#
    #                              Dump methods                              #
    #------------------------------------------------------------------------#

    @batch_method(target='for', force=True)
    def dump(self, path, name=None, retain_parent_segy_headers=True):
        """Save the gather to a `.sgy` file.

        Notes
        -----
        1. All textual and almost all binary headers are copied from the parent SEG-Y file unchanged except for the
           following binary header fields that are inferred by the current gather:
           1) Sample rate, bytes 3217-3218, called `Interval` in `segyio`,
           2) Number of samples per data trace, bytes 3221-3222, called `Samples` in `segyio`,
           3) Extended number of samples per data trace, bytes 3269-3272, called `ExtSamples` in `segyio`.
        2. Bytes 117-118 of trace header (called `TRACE_SAMPLE_INTERVAL` in `segyio`) for each trace is filled with
           sample rate of the current gather.

        Parameters
        ----------
        path : str
            A directory to dump the gather in.
        name : str, optional, defaults to None
            The name of the file. If `None`, the concatenation of the survey name and the value of gather index will
            be used.
        retain_parent_segy_headers : bool, optional, defaults to True
            Whether to copy the headers that weren't loaded during `Survey` creation from the parent SEG-Y file.

        Returns
        -------
        self : Gather
            Gather unchanged.

        Raises
        ------
        ValueError
            If empty `name` was specified.
        """
        parent_handler = self.survey.loader.file_handler

        if name is None:
            # Use the first value of gather index to handle combined case
            name = "_".join(map(str, [self.survey.name] + to_list(self.headers.index.values[0])))
        if name == "":
            raise ValueError("Argument `name` can not be empty.")
        if not os.path.splitext(name)[1]:
            name += ".sgy"
        full_path = os.path.join(path, name)

        os.makedirs(path, exist_ok=True)
        # Create segyio spec. We choose only specs that relate to unstructured data.
        spec = segyio.spec()
        spec.samples = self.samples
        spec.ext_headers = parent_handler.ext_headers
        spec.format = parent_handler.format
        spec.tracecount = self.n_traces

        sample_interval = np.int32(self.sample_interval * 1000) # Convert to microseconds
        # Remember ordinal numbers of traces in the parent SEG-Y file to further copy their headers
        trace_ids = self["TRACE_SEQUENCE_FILE"] - 1

        # Keep only headers, defined by SEG-Y standard.
        used_header_names = self.available_headers & set(segyio.tracefield.keys)
        used_header_names = to_list(used_header_names)

        # Transform header's names into byte number based on the SEG-Y standard.
        used_header_bytes = [segyio.tracefield.keys[header_name] for header_name in used_header_names]

        with segyio.create(full_path, spec) as dump_handler:
            # Copy the binary header from the parent SEG-Y file and update it with samples data of the gather.
            # TODO: Check if other bin headers matter
            dump_handler.bin = parent_handler.bin
            dump_handler.bin[segyio.BinField.Interval] = sample_interval
            dump_handler.bin[segyio.BinField.Samples] = self.n_samples
            dump_handler.bin[segyio.BinField.ExtSamples] = self.n_samples

            # Copy textual headers from the parent SEG-Y file.
            for i in range(spec.ext_headers + 1):
                dump_handler.text[i] = parent_handler.text[i]

            # Dump traces and their headers. Optionally copy headers from the parent SEG-Y file.
            dump_handler.trace = self.data
            for i, trace_headers in enumerate(self[used_header_names]):
                if retain_parent_segy_headers:
                    dump_handler.header[i] = parent_handler.header[trace_ids[i]]
                dump_handler.header[i].update({**dict(zip(used_header_bytes, trace_headers)),
                                               segyio.TraceField.TRACE_SAMPLE_INTERVAL: sample_interval,
                                               segyio.TraceField.TRACE_SEQUENCE_FILE: i + 1})
        return self

    #------------------------------------------------------------------------#
    #                         Normalization methods                          #
    #------------------------------------------------------------------------#

    def get_quantile(self, q, tracewise=False, use_global=False):
        """Calculate the `q`-th quantile of the gather or fetch the global quantile from the parent survey.

        Notes
        -----
        The `tracewise` mode is only available when `use_global` is `False`.

        Parameters
        ----------
        q : float or array-like of floats
            Quantile or a sequence of quantiles to compute, which must be between 0 and 1 inclusive.
        tracewise : bool, optional, default False
            If `True`, the quantiles are computed for each trace independently, otherwise for the entire gather.
        use_global : bool, optional, default False
            If `True`, the survey's quantiles are used, otherwise the quantiles are computed for the gather data.

        Returns
        -------
        q : float or array-like of floats
            The `q`-th quantile values.

        Raises
        ------
        ValueError
            If `use_global` is `True` but global statistics were not calculated.
        """
        if use_global:
            return self.survey.get_quantile(q)
        q = np.array(q, dtype=np.float32)
        if not tracewise:
            quantiles = np.nanquantile(self.data, q=q)
        else:
            quantiles = normalization.get_quantile(self.data, q=np.atleast_1d(q))
            # return the same type as q: either single float or array-like
            if q.ndim == 0:
                quantiles = quantiles[0]
        return quantiles.astype(self.data.dtype)

    @batch_method(target='threads')
    def scale_standard(self, tracewise=True, use_global=False, eps=1e-10):
        r"""Standardize the gather by removing the mean and scaling to unit variance.

        The standard score of a gather `g` is calculated as:
        :math:`G = \frac{g - m}{s + eps}`,
        where:
        `m` - the mean of the gather or global average if `use_global=True`,
        `s` - the standard deviation of the gather or global standard deviation if `use_global=True`,
        `eps` - a constant that is added to the denominator to avoid division by zero.

        Notes
        -----
        1. The presence of NaN values in the gather will lead to incorrect behavior of the scaler.
        2. Standardization is performed inplace.

        Parameters
        ----------
        tracewise : bool, optional, defaults to True
            If `True`, mean and standard deviation are calculated for each trace independently. Otherwise they are
            calculated for the entire gather.
        use_global : bool, optional, defaults to False
            If `True`, parent survey's mean and std are used, otherwise gather statistics are computed.
        eps : float, optional, defaults to 1e-10
            A constant to be added to the denominator to avoid division by zero.

        Returns
        -------
        self : Gather
            Standardized gather.

        Raises
        ------
        ValueError
            If `use_global` is `True` but global statistics were not calculated.
        """
        if use_global:
            if not self.survey.has_stats:
                raise ValueError('Global statistics were not calculated, call `Survey.collect_stats` first.')
            mean = np.atleast_2d(np.array(self.survey.mean))
            std = np.atleast_2d(np.array(self.survey.std))
        elif not tracewise:
            mean = np.nanmean(self.data, keepdims=True)
            std = np.nanstd(self.data, keepdims=True)
        else:
<<<<<<< HEAD
            mean, std = None, None
=======
            mean = self._apply_agg_func(func=np.nanmean, tracewise=tracewise, keepdims=True)
            std = self._apply_agg_func(func=np.nanstd, tracewise=tracewise, keepdims=True)
>>>>>>> 35146c94
        self.data = normalization.scale_standard(self.data, mean, std, np.float32(eps))
        return self

    @batch_method(target='for')
    def scale_maxabs(self, q_min=0, q_max=1, tracewise=True, use_global=False, clip=False, eps=1e-10):
        r"""Scale the gather by its maximum absolute value.

        Maxabs scale of the gather `g` is calculated as:
        :math: `G = \frac{g}{m + eps}`,
        where:
        `m` - the maximum of absolute values of `q_min`-th and `q_max`-th quantiles,
        `eps` - a constant that is added to the denominator to avoid division by zero.

        Quantiles are used to minimize the effect of amplitude outliers on the scaling result. Default 0 and 1
        quantiles represent the minimum and maximum values of the gather respectively and result in usual max-abs
        scaler behavior.

        Notes
        -----
        1. The presence of NaN values in the gather will lead to incorrect behavior of the scaler.
        2. Maxabs scaling is performed inplace.

        Parameters
        ----------
        q_min : float, optional, defaults to 0
            A quantile to be used as a gather minimum during scaling.
        q_max : float, optional, defaults to 1
            A quantile to be used as a gather maximum during scaling.
        tracewise : bool, optional, defaults to True
            If `True`, quantiles are calculated for each trace independently. Otherwise they are calculated for the
            entire gather.
        use_global : bool, optional, defaults to False
            If `True`, parent survey's quantiles are used, otherwise gather quantiles are computed.
        clip : bool, optional, defaults to False
            Whether to clip the scaled gather to the [-1, 1] range.
        eps : float, optional, defaults to 1e-10
            A constant to be added to the denominator to avoid division by zero.

        Returns
        -------
        self : Gather
            Scaled gather.

        Raises
        ------
        ValueError
            If `use_global` is `True` but global statistics were not calculated.
        """
        if use_global:
            min_value, max_value = self.survey.get_quantile([q_min, q_max])
            min_value, max_value = np.atleast_1d(min_value), np.atleast_1d(max_value)
        elif not tracewise:
            min_value, max_value = self.get_quantile([q_min, q_max], tracewise=False)
            min_value, max_value = np.atleast_1d(min_value), np.atleast_1d(max_value)
        else:
            min_value, max_value = None, None
        self.data = normalization.scale_maxabs(self.data, min_value, max_value, q_min, q_max,
                                               clip, np.float32(eps))
        return self

    @batch_method(target='for')
    def scale_minmax(self, q_min=0, q_max=1, tracewise=True, use_global=False, clip=False, eps=1e-10):
        r"""Linearly scale the gather to a [0, 1] range.

        The transformation of the gather `g` is given by:
        :math:`G=\frac{g - min}{max - min + eps}`
        where:
        `min` and `max` - `q_min`-th and `q_max`-th quantiles respectively,
        `eps` - a constant that is added to the denominator to avoid division by zero.

        Notes
        -----
        1. The presence of NaN values in the gather will lead to incorrect behavior of the scaler.
        2. Minmax scaling is performed inplace.

        Parameters
        ----------
        q_min : float, optional, defaults to 0
            A quantile to be used as a gather minimum during scaling.
        q_max : float, optional, defaults to 1
            A quantile to be used as a gather maximum during scaling.
        tracewise : bool, optional, defaults to True
            If `True`, quantiles are calculated for each trace independently. Otherwise they are calculated for the
            entire gather.
        use_global : bool, optional, defaults to False
            If `True`, parent survey's quantiles are used, otherwise gather quantiles are computed.
        clip : bool, optional, defaults to False
            Whether to clip the scaled gather to the [0, 1] range.
        eps : float, optional, defaults to 1e-10
            A constant to be added to the denominator to avoid division by zero.

        Returns
        -------
        self : Gather
            Scaled gather.

        Raises
        ------
        ValueError
            If `use_global` is `True` but global statistics were not calculated.
        """
        if use_global:
            min_value, max_value = self.survey.get_quantile([q_min, q_max])
            min_value, max_value = np.atleast_1d(min_value), np.atleast_1d(max_value)
        elif not tracewise:
            min_value, max_value = self.get_quantile([q_min, q_max], tracewise=False)
            min_value, max_value = np.atleast_1d(min_value), np.atleast_1d(max_value)
        else:
            min_value, max_value = None, None
        self.data = normalization.scale_minmax(self.data, min_value, max_value, q_min, q_max,
                                               clip, np.float32(eps))
        return self

    #------------------------------------------------------------------------#
    #                    First-breaks processing methods                     #
    #------------------------------------------------------------------------#

    @batch_method(target="threads", copy_src=False)
    def pick_to_mask(self, first_breaks_col=HDR_FIRST_BREAK):
        """Convert first break times to a binary mask with the same shape as `gather.data` containing zeros before the
        first arrivals and ones after for each trace.

        Parameters
        ----------
        first_breaks_col : str, optional, defaults to :const:`~const.HDR_FIRST_BREAK`
            A column of `self.headers` that contains first arrival times, measured in milliseconds.

        Returns
        -------
        gather : Gather
            A new `Gather` with calculated first breaks mask in its `data` attribute.
        """
        mask = convert_times_to_mask(times=self[first_breaks_col], n_samples=self.n_samples,
                                     sample_interval=self.sample_interval, delay=self.delay)
        gather = self.copy(ignore='data')
        gather.data = mask.astype(np.float32)
        return gather

    @batch_method(target='threads', args_to_unpack='save_to')
    def mask_to_pick(self, threshold=0.5, first_breaks_col=HDR_FIRST_BREAK, save_to=None):
        """Convert a first break mask saved in `data` into times of first arrivals.

        For a given trace each value of the mask represents the probability that the corresponding time sample follows
        the first break.

        Notes
        -----
        A detailed description of conversion heuristic used can be found in :func:`~general_utils.convert_mask_to_pick`
        docs.

        Parameters
        ----------
        threshold : float, optional, defaults to 0.5
            A threshold for trace mask value to refer its index to be either pre- or post-first break.
        first_breaks_col : str, optional, defaults to :const:`~const.HDR_FIRST_BREAK`
            Headers column to save first break times to.
        save_to : Gather or str, optional
            An extra `Gather` to save first break times to. Generally used to conveniently pass first break times from
            a `Gather` instance with a first break mask to an original `Gather`.
            May be `str` if called in a pipeline: in this case it defines a component with gathers to save first break
            times to.

        Returns
        -------
        self : Gather
            A gather with first break times in headers column defined by `first_breaks_col`.
        """
        picking_times = convert_mask_to_pick(mask=self.data, threshold=threshold, sample_interval=self.sample_interval,
                                             delay=self.delay)
        self[first_breaks_col] = picking_times
        if save_to is not None:
            save_to[first_breaks_col] = picking_times
        return self

    @batch_method(target='for', use_lock=True)
    def dump_first_breaks(self, path, trace_id_cols=('FieldRecord', 'TraceNumber'), first_breaks_col=HDR_FIRST_BREAK,
                          col_space=8, encoding="UTF-8"):
        """ Save first break picking times to a file.

        Each line in the resulting file corresponds to one trace, where all columns but
        the last one store values from `trace_id_cols` headers and identify the trace
        while the last column stores first break time from `first_breaks_col` header.

        Parameters
        ----------
        path : str
            Path to the file.
        trace_id_cols : tuple of str, defaults to ('FieldRecord', 'TraceNumber')
            Columns names from `self.headers` that act as trace id. These would be present in the file.
        first_breaks_col : str, defaults to :const:`~const.HDR_FIRST_BREAK`
            Column name from `self.headers` where first break times are stored.
        col_space : int, defaults to 8
            The minimum width of each column.
        encoding : str, optional, defaults to "UTF-8"
            File encoding.

        Returns
        -------
        self : Gather
            Gather unchanged
        """
        rows = self[to_list(trace_id_cols) + [first_breaks_col]]

        # SEG-Y specification states that all headers values are integers, but first break values can be float
        row_fmt = '{:{col_space}.0f}' * (rows.shape[1] - 1) + '{:{col_space}.2f}\n'
        fmt = row_fmt * len(rows)
        rows_as_str = fmt.format(*rows.ravel(), col_space=col_space)

        with open(path, 'a', encoding=encoding) as f:
            f.write(rows_as_str)
        return self

    @batch_method(target="for", copy_src=False)  # pylint: disable-next=too-many-arguments
    def calculate_refractor_velocity(self, init=None, bounds=None, n_refractors=None, max_offset=None,
                                     min_velocity_step=1, min_refractor_size=1, loss="L1", huber_coef=20, tol=1e-5,
                                     first_breaks_col=HDR_FIRST_BREAK, correct_uphole=None, **kwargs):
        """Fit a near-surface velocity model by offsets of traces and times of their first breaks.

        Notes
        -----
        Please refer to the :class:`~refractor_velocity.RefractorVelocity` docs for more details about the velocity
        model, its computation algorithm and available parameters. At least one of `init`, `bounds` or `n_refractors`
        should be passed.

        Examples
        --------
        >>> refractor_velocity = gather.calculate_refractor_velocity(n_refractors=2)

        Parameters
        ----------
        init : dict, optional
            Initial values of model parameters.
        bounds : dict, optional
            Lower and upper bounds of model parameters.
        n_refractors : int, optional
            The number of refractors described by the model.
        max_offset : float, optional
            Maximum offset reliably described by the model. Inferred automatically by `offsets`, `init` and `bounds`
            provided but should be preferably explicitly passed.
        min_velocity_step : int, or 1d array-like with shape (n_refractors - 1,), optional, defaults to 1
            Minimum difference between velocities of two adjacent refractors. Default value ensures that velocities are
            strictly increasing.
        min_refractor_size : int, or 1d array-like with shape (n_refractors,), optional, defaults to 1
            Minimum offset range covered by each refractor. Default value ensures that refractors do not degenerate
            into single points.
        loss : str, optional, defaults to "L1"
            Loss function to be minimized. Should be one of "MSE", "huber", "L1", "soft_L1", or "cauchy".
        huber_coef : float, optional, default to 20
            Coefficient for Huber loss function.
        tol : float, optional, defaults to 1e-5
            Precision goal for the value of loss in the stopping criterion.
        first_breaks_col : str, optional, defaults to :const:`~const.HDR_FIRST_BREAK`
            Column name from `self.headers` where times of first break are stored.
        correct_uphole : bool, optional
            Whether to perform uphole correction by adding values of "SourceUpholeTime" header to times of first breaks
            emulating the case when sources are located on the surface. If not given, correction is performed if
            "SourceUpholeTime" header is loaded.
        kwargs : misc, optional
            Additional `SLSQP` options, see https://docs.scipy.org/doc/scipy/reference/optimize.minimize-slsqp.html for
            more details.

        Returns
        -------
        rv : RefractorVelocity
            Constructed near-surface velocity model.
        """
        times = self[first_breaks_col]
        if correct_uphole is None:
            correct_uphole = "SourceUpholeTime" in self.available_headers
        if correct_uphole:
            times = times + self["SourceUpholeTime"]
        return RefractorVelocity.from_first_breaks(self.offsets, times, init, bounds, n_refractors, max_offset,
                                                   min_velocity_step, min_refractor_size, loss, huber_coef, tol,
                                                   coords=self.coords, is_uphole_corrected=correct_uphole, **kwargs)

    #------------------------------------------------------------------------#
    #                         Gather muting methods                          #
    #------------------------------------------------------------------------#

    @batch_method(target="threads", args_to_unpack="muter")
    def mute(self, muter, fill_value=np.nan):
        """Mute the gather using given `muter` which defines an offset-time boundary above which gather amplitudes will
        be set to `fill_value`.

        Parameters
        ----------
        muter : Muter, MuterField or str
            A muter to use. `Muter` instance is used directly. If `MuterField` instance is passed, a `Muter`
            corresponding to gather coordinates is fetched from it.
            May be `str` if called in a pipeline: in this case it defines a component with muters to apply.
        fill_value : float, optional, defaults to np.nan
            A value to fill the muted part of the gather with.

        Returns
        -------
        self : Gather
            Muted gather.
        """
        if isinstance(muter, MuterField):
            muter = muter(self.coords)
        if not isinstance(muter, Muter):
            raise ValueError("muter must be of Muter or MuterField type")
        self.data = mute_gather(gather_data=self.data, muting_times=muter(self.offsets),
                                sample_interval=self.sample_interval, delay=self.delay, fill_value=fill_value)
        return self

    #------------------------------------------------------------------------#
    #             Vertical Velocity Spectrum calculation methods             #
    #------------------------------------------------------------------------#

    @batch_method(target="for", args_to_unpack="stacking_velocity", copy_src=False)
    def calculate_vertical_velocity_spectrum(self, velocities=None, stacking_velocity=None, relative_margin=0.2,
                                             velocity_step=50, window_size=50, mode='semblance',
                                             max_stretch_factor=np.inf):
        """Calculate vertical velocity spectrum for the gather.

        Notes
        -----
        A detailed description of vertical velocity spectrum and its computation algorithm can be found in
        :func:`~velocity_spectrum.VerticalVelocitySpectrum` docs.

        Examples
        --------
        Calculate vertical velocity spectrum with default parameters: velocities evenly spaces around default stacking
        velocity, 50 ms temporal window size, semblance coherency measure and no muting of hodograph stretching:
        >>> spectrum = gather.calculate_vertical_velocity_spectrum()

        Calculate vertical velocity spectrum for 200 velocities from 2000 to 6000 m/s, temporal window size of 128 ms,
        crosscorrelation coherency measure and muting of stretching effects greater than 65%:
        >>> spectrum = gather.calculate_vertical_velocity_spectrum(velocities=np.linspace(2000, 6000, 200), mode='CC',
                                                                   window_size=128, max_stretch_factor=0.65)

        Parameters
        ----------
        velocities : 1d np.ndarray, optional, defaults to None
            An array of stacking velocities to calculate the velocity spectrum for. Measured in meters/seconds. If not
            provided, `stacking_velocity` is evaluated for gather times to estimate the velocity range being examined.
            The resulting velocities are then evenly sampled from this range being additionally extended by
            `relative_margin` * 100% in both directions with a step of `velocity_step`.
        stacking_velocity : StackingVelocity or StackingVelocityField or str, optional,
                            defaults to DEFAULT_STACKING_VELOCITY
            Stacking velocity around which vertical velocity spectrum is calculated if `velocities` are not given.
            `StackingVelocity` instance is used directly. If `StackingVelocityField` instance is passed,
            a `StackingVelocity` corresponding to gather coordinates is fetched from it. May be `str` if called in a
            pipeline: in this case it defines a component with stacking velocities to use.
        relative_margin : float, optional, defaults to 0.2
            Relative velocity margin to additionally extend the velocity range obtained from `stacking_velocity`: an
            interval [`min_velocity`, `max_velocity`] is mapped to [(1 - `relative_margin`) * `min_velocity`,
            (1 + `relative_margin`) * `max_velocity`].
        velocity_step : float, optional, defaults to 50
            A step between two adjacent velocities for which vertical velocity spectrum is calculated if `velocities`
            are not passed. Measured in meters/seconds.
        window_size : int, optional, defaults to 50
            Temporal window size used for velocity spectrum calculation. The higher the `window_size` is, the smoother
            the resulting velocity spectrum will be but to the detriment of small details. Measured in milliseconds.
        mode: str, optional, defaults to 'semblance'
            The measure for estimating hodograph coherency.
            The available options are:
                `semblance` or `NE`,
                `stacked_amplitude` or `S`,
                `normalized_stacked_amplitude` or `NS`,
                `crosscorrelation` or `CC`,
                `energy_normalized_crosscorrelation` or `ENCC`.
        max_stretch_factor : float, defaults to np.inf
            Max allowable factor for the muter that attenuates the effect of waveform stretching after nmo correction.
            This mute is applied after nmo correction for each provided velocity and before coherency calculation. The
            lower the value, the stronger the mute. In case np.inf (default) no mute is applied. Reasonably good value
            is 0.65.

        Returns
        -------
        vertical_velocity_spectrum : VerticalVelocitySpectrum
            Calculated vertical velocity spectrum.
        """
        return VerticalVelocitySpectrum(gather=self, velocities=velocities, stacking_velocity=stacking_velocity,
                                        relative_margin=relative_margin, velocity_step=velocity_step,
                                        window_size=window_size, mode=mode, max_stretch_factor=max_stretch_factor)

    @batch_method(target="for", args_to_unpack="stacking_velocity", copy_src=False)
    def calculate_residual_velocity_spectrum(self, stacking_velocity, relative_margin=0.2, velocity_step=50,
                                             window_size=50, mode="semblance", max_stretch_factor=np.inf):
        """Calculate residual velocity spectrum for the gather and provided stacking velocity.

        Notes
        -----
        A detailed description of residual velocity spectrum and its computation algorithm can be found in
        :func:`~velocity_spectrum.ResidualVelocitySpectrum` docs.

        Examples
        --------
        Calculate residual velocity spectrum for a gather and a stacking velocity, loaded from a file:
        >>> velocity = StackingVelocity.from_file(velocity_path)
        >>> spectrum = gather.calculate_residual_velocity_spectrum(velocity, velocity_step=100, window_size=32)

        Parameters
        ----------
        stacking_velocity : StackingVelocity or StackingVelocityField or str
            Stacking velocity around which residual velocity spectrum is calculated. `StackingVelocity` instance is
            used directly. If `StackingVelocityField` instance is passed, a `StackingVelocity` corresponding to gather
            coordinates is fetched from it. May be `str` if called in a pipeline: in this case it defines a component
            with stacking velocities to use.
        relative_margin : float, optional, defaults to 0.2
            Relative velocity margin, that determines the velocity range for velocity spectrum calculation for each
            time `t` as `stacking_velocity(t)` * (1 +- `relative_margin`).
        velocity_step : float, optional, defaults to 50
            A step between two adjacent velocities for which residual velocity spectrum is calculated. Measured in
            meters/seconds.
        window_size : int, optional, defaults to 50
            Temporal window size used for velocity spectrum calculation. The higher the `window_size` is, the smoother
            the resulting velocity spectrum will be but to the detriment of small details. Measured in milliseconds.
        mode: str, optional, defaults to 'semblance'
            The measure for estimating hodograph coherency.
            The available options are:
                `semblance` or `NE`,
                `stacked_amplitude` or `S`,
                `normalized_stacked_amplitude` or `NS`,
                `crosscorrelation` or `CC`,
                `energy_normalized_crosscorrelation` or `ENCC`.
        max_stretch_factor : float, defaults to np.inf
            Max allowable factor for the muter that attenuates the effect of waveform stretching after nmo correction.
            This mute is applied after nmo correction for each provided velocity and before coherency calculation. The
            lower the value, the stronger the mute. In case np.inf (default) no mute is applied. Reasonably good value
            is 0.65.

        Returns
        -------
        residual_velocity_spectrum : ResidualVelocitySpectrum
            Calculated residual velocity spectrum.
        """
        return ResidualVelocitySpectrum(gather=self, stacking_velocity=stacking_velocity,
                                        relative_margin=relative_margin, velocity_step=velocity_step,
                                        window_size=window_size, mode=mode, max_stretch_factor=max_stretch_factor)

    #------------------------------------------------------------------------#
    #                           Gather corrections                           #
    #------------------------------------------------------------------------#

    @batch_method(target="threads", args_to_unpack="refractor_velocity")
    def apply_lmo(self, refractor_velocity, delay=100, fill_value=np.nan, event_headers=None, correct_uphole=None):
        """Perform gather linear moveout correction using the given near-surface velocity model.

        Parameters
        ----------
        refractor_velocity : int, float, RefractorVelocity, RefractorVelocityField or str
            Near-surface velocity model to perform LMO correction with. `RefractorVelocity` instance is used directly.
            If `RefractorVelocityField` instance is passed, a `RefractorVelocity` corresponding to gather coordinates
            is fetched from it. If `int` or `float` then constant-velocity correction is performed.
            May be `str` if called in a pipeline: in this case it defines a component with refractor velocities to use.
        delay : float, optional, defaults to 100
            An extra delay in milliseconds introduced in each trace, positive values result in shifting gather traces
            down. Used to center the first breaks hodograph around the delay value instead of 0.
        fill_value : float, optional, defaults to np.nan
            Value used to fill the amplitudes outside the gather bounds after moveout.
        event_headers : str, list, or None, optional, defaults to None
            Headers columns which will be LMO-corrected inplace.
        correct_uphole : bool, optional
            Whether to perform uphole correction by adding values of "SourceUpholeTime" header to estimated delay
            times. If enabled, centers first breaks around `delay` for uphole surveys. If not given, correction is
            performed if "SourceUpholeTime" header is loaded and given `refractor_velocity` was also uphole corrected.

        Returns
        -------
        self : Gather
            LMO-corrected gather.

        Raises
        ------
        ValueError
            If wrong type of `refractor_velocity` is passed.
        """
        if isinstance(refractor_velocity, (int, float)):
            refractor_velocity = RefractorVelocity.from_constant_velocity(refractor_velocity)
        if isinstance(refractor_velocity, RefractorVelocityField):
            refractor_velocity = refractor_velocity(self.coords)
        if not isinstance(refractor_velocity, RefractorVelocity):
            raise ValueError("refractor_velocity must be of int, float, RefractorVelocity or RefractorVelocityField "
                             "type")

        trace_delays = delay - refractor_velocity(self.offsets)
        if correct_uphole is None:
            correct_uphole = "SourceUpholeTime" in self.available_headers and refractor_velocity.is_uphole_corrected
        if correct_uphole:
            trace_delays += self["SourceUpholeTime"]
        trace_delays_samples = np.rint(trace_delays / self.sample_interval).astype(np.int32)
        self.data = correction.apply_lmo(self.data, trace_delays_samples, fill_value)
        if event_headers is not None:
            self[to_list(event_headers)] += trace_delays.reshape(-1, 1)
        return self

    @batch_method(target="threads", args_to_unpack="stacking_velocity")
    def apply_nmo(self, stacking_velocity, mute_crossover=False, max_stretch_factor=np.inf, fill_value=np.nan):
        """Perform gather normal moveout correction using the given stacking velocity.

        Notes
        -----
        A detailed description of NMO correction can be found in :func:`~utils.correction.apply_nmo` docs.

        Parameters
        ----------
        stacking_velocity : int, float, StackingVelocity, StackingVelocityField or str
            Stacking velocities to perform NMO correction with. `StackingVelocity` instance is used directly. If
            `StackingVelocityField` instance is passed, a `StackingVelocity` corresponding to gather coordinates is
            fetched from it. If `int` or `float` then constant-velocity correction is performed.
            May be `str` if called in a pipeline: in this case it defines a component with stacking velocities to use.
        mute_crossover: bool, optional, defaults to False
            Whether to mute areas where time reversal occurred after NMO correction.
        max_stretch_factor : float, optional, defaults to np.inf
            Maximum allowable factor for the muter that attenuates the effect of waveform stretching after NMO
            correction. The lower the value, the stronger the mute. In case np.inf (default) no mute is applied.
            Reasonably good value is 0.65.
        fill_value : float, optional, defaults to np.nan
            Value used to fill the amplitudes outside the gather bounds after moveout.

        Returns
        -------
        self : Gather
            NMO-corrected gather.

        Raises
        ------
        ValueError
            If wrong type of `stacking_velocity` is passed.
        """
        if isinstance(stacking_velocity, (int, float)):
            stacking_velocity = StackingVelocity.from_constant_velocity(stacking_velocity)
        if isinstance(stacking_velocity, StackingVelocityField):
            stacking_velocity = stacking_velocity(self.coords)
        if not isinstance(stacking_velocity, StackingVelocity):
            raise ValueError("stacking_velocity must be of int, float, StackingVelocity or StackingVelocityField type")

        velocities_ms = stacking_velocity(self.times) / 1000  # from m/s to m/ms
        self.data = correction.apply_nmo(self.data, self.times, self.offsets, velocities_ms, self.sample_interval,
                                         self.delay, mute_crossover, max_stretch_factor, fill_value)
        return self

    #------------------------------------------------------------------------#
    #                       General processing methods                       #
    #------------------------------------------------------------------------#

    @batch_method(target="threads")
    def sort(self, by):
        """Sort gather by specified headers.

        Parameters
        ----------
        by : str or iterable of str
            Headers names to sort the gather by.

        Returns
        -------
        self : Gather
            Gather sorted by given headers. Sets `sort_by` attribute to `by`.
        """
        by = to_list(by)
        if by == to_list(self.sort_by)[:len(by)]:
            return self

        order = np.lexsort(self[by[::-1]].T)
        self.sort_by = by[0] if len(by) == 1 else by
        self.data = self.data[order]
        self.headers = self.headers.iloc[order]
        return self

    @batch_method(target="for")
    def get_central_gather(self):
        """Get a central CDP gather from a supergather.

        A supergather has `SUPERGATHER_INLINE_3D` and `SUPERGATHER_CROSSLINE_3D` headers columns, whose values equal to
        values of `INLINE_3D` and `CROSSLINE_3D` only for traces from the central CDP gather. Read more about
        supergather generation in :func:`~Survey.generate_supergathers` docs.

        Returns
        -------
        self : Gather
            `self` with only traces from the central CDP gather kept. Updates `self.headers` and `self.data` inplace.
        """
        line_cols = self["INLINE_3D", "CROSSLINE_3D", "SUPERGATHER_INLINE_3D", "SUPERGATHER_CROSSLINE_3D"]
        mask = (line_cols[:, :2] == line_cols[:, 2:]).all(axis=1)
        self.headers = self.headers.loc[mask]
        self.data = self.data[mask]
        return self

    @batch_method(target="threads")
    def stack(self, amplify_factor=0):
        """Stack a gather by calculating mean value of all non-nan amplitudes for each time over the offset axis.

        The resulting gather will contain a single trace with `headers` matching those of the first input trace.

        Parameters
        ----------
        amplify_factor : float in range [0, 1], optional, defaults to 0
            Amplifying factor which affects the normalization of the sum of hodographs amplitudes.
            The amplitudes sum is multiplied by amplify_factor/sqrt(N) + (1 - amplify_factor)/N, where N is the number
            of live (non muted) amplitudes. Acts as the coherency amplifier for long hodographs. Note that in case
            amplify_factor=0 (default), sum of trace amplitudes is simply divided by N, so that stack amplitude is the
            average of ensemble amplitudes. Must be in [0, 1] range.

        Returns
        -------
        gather : Gather
            Stacked gather.
        """
        amplify_factor = np.clip(amplify_factor, 0, 1)
        self.headers = self.headers.iloc[[0]]  # Preserve headers of the first trace of the gather being stacked
        self.data = stacked_amplitude(self.data, amplify_factor, abs=False)[0].reshape(1, -1)
        return self

    def crop(self, origins, crop_shape, n_crops=1, stride=None, pad_mode='constant', **kwargs):
        """Crop gather data.

        Parameters
        ----------
        origins : list, tuple, np.ndarray or str
            Origins define top-left corners for each crop (the first trace and the first time sample respectively)
            or a rule used to calculate them. All array-like values are cast to an `np.ndarray` and treated as origins
            directly, except for a 2-element tuple of `int`, which will be treated as a single individual origin.
            If `str`, represents a mode to calculate origins. Two options are supported:
            - "random": calculate `n_crops` crops selected randomly using a uniform distribution over the gather data,
              so that no crop crosses gather boundaries,
            - "grid": calculate a deterministic uniform grid of origins, whose density is determined by `stride`.
        crop_shape : tuple with 2 elements
            Shape of the resulting crops.
        n_crops : int, optional, defaults to 1
            The number of generated crops if `origins` is "random".
        stride : tuple with 2 elements, optional, defaults to crop_shape
            Steps between two adjacent crops along both axes if `origins` is "grid". The lower the value is, the more
            dense the grid of crops will be. An extra origin will always be placed so that the corresponding crop will
            fit in the very end of an axis to guarantee complete data coverage with crops regardless of passed
            `crop_shape` and `stride`.
        pad_mode : str or callable, optional, defaults to 'constant'
            Padding mode used when a crop with given origin and shape crossed boundaries of gather data. Passed
            directly to `np.pad`, see https://numpy.org/doc/stable/reference/generated/numpy.pad.html for more
            details.
        kwargs : dict, optional
            Additional keyword arguments to `np.pad`.

        Returns
        -------
        crops : CroppedGather
            Calculated gather crops.
        """
        origins = make_origins(origins, self.shape, crop_shape, n_crops, stride)
        return CroppedGather(self, origins, crop_shape, pad_mode, **kwargs)

    @batch_method(target="threads")
    def bandpass_filter(self, low=None, high=None, filter_size=81, **kwargs):
        """Filter frequency spectrum of the gather.

        `low` and `high` define the range of the remaining signal frequencies. If both of them are given, acts as a
        bandpass filter. If only one of them is given, acts as a highpass or lowpass filter respectively.

        Examples
        --------
        Apply highpass filter: remove all the frequencies bellow 30 Hz.
        >>> gather.bandpass_filter(low=30)

        Apply bandpass filter: keep frequencies within [30, 100] Hz range.
        >>> gather.bandpass_filter(low=30, high=100)

        Apply lowpass filter, remove all the frequencies above 100 Hz.
        >>> gather.bandpass_filter(high=100)

        Notes
        -----
        Default `filter_size` is set to 81 to guarantee that transition bandwidth of the filter does not exceed 10% of
        the Nyquist frequency for the default Hamming window.

        Parameters
        ----------
        low : float, optional
            Lower bound for the remaining frequencies.
        high : float, optional
            Upper bound for the remaining frequencies.
        filter_size : int, optional, defaults to 81
            The length of the filter.
        kwargs : misc, optional
            Additional keyword arguments to the `scipy.firwin`.

        Returns
        -------
        self : Gather
            `self` with filtered frequency spectrum.
        """
        filter_size |= 1  # Guarantee that filter size is odd
        pass_zero = low is None
        cutoffs = [cutoff for cutoff in [low, high] if cutoff is not None]

        # Construct the filter and flip it since opencv computes crosscorrelation instead of convolution
        kernel = firwin(filter_size, cutoffs, pass_zero=pass_zero, fs=self.sample_rate, **kwargs)[::-1]
        cv2.filter2D(self.data, dst=self.data, ddepth=-1, kernel=kernel.reshape(1, -1))
        return self

    @batch_method(target="threads")
    def resample(self, new_sample_interval, kind=3, enable_anti_aliasing=True):
        """Change sample interval of traces in the gather.

        This method changes the number of samples in each trace if the new sample interval differs from the current
        one. If downsampling is performed, an anti-aliasing filter can optionally be applied to avoid frequency
        aliasing.

        Parameters
        ----------
        new_sample_interval : float
            New sample interval of seismic traces.
        kind : int or str, optional, defaults to 3
            The interpolation method to use.
            If `int`, use piecewise polynomial interpolation with degree `kind`.
            If `str`, delegate interpolation to scipy.interp1d with mode `kind`.
        enable_anti_aliasing : bool, optional, defaults to True
            Whether to apply anti-aliasing filter or not. Ignored in case of upsampling.

        Returns
        -------
        self : Gather
            Resampled gather.
        """
        current_sample_interval = self.sample_interval
        if current_sample_interval == new_sample_interval:
            return self

        # Anti-aliasing filter is optionally applied during downsampling to avoid frequency aliasing
        if enable_anti_aliasing and new_sample_interval > current_sample_interval:
            # Smoothly attenuate frequencies starting from 0.8 of the new Nyquist frequency so that all frequencies
            # above the new Nyquist frequency are zeroed out
            nyquist_frequency = 1000 / (2 * new_sample_interval)
            filter_size = int(40 * new_sample_interval / current_sample_interval)
            self.bandpass_filter(high=0.9*nyquist_frequency, filter_size=filter_size, window="hann")

        new_n_samples = math.floor((self.samples[-1] - self.samples[0]) / new_sample_interval) + 1
        new_samples = self.create_samples(new_n_samples, new_sample_interval, self.delay)

        if isinstance(kind, int):
            data_resampled = piecewise_polynomial(new_samples, self.samples, self.data, kind)
        elif isinstance(kind, str):
            data_resampled = scipy.interpolate.interp1d(self.samples, self.data, kind=kind)(new_samples)

        self.data = data_resampled
        self.sample_interval = new_sample_interval
        self.samples = new_samples
        return self

    @batch_method(target="threads")
    def apply_agc(self, window_size=250, mode='rms'):
        """Calculate instantaneous or RMS amplitude AGC coefficients and apply them to gather data.

        Parameters
        ----------
        window_size : int, optional, defaults to 250
            Window size to calculate AGC scaling coefficient in, measured in milliseconds.
        mode : str, optional, defaults to 'rms'
            Mode for AGC: if 'rms', root mean squared value of non-zero amplitudes in the given window
            is used as scaling coefficient (RMS amplitude AGC), if 'abs' - mean of absolute non-zero
            amplitudes (instantaneous AGC).

        Raises
        ------
        ValueError
            If window_size is less than 2 * `sample_interval` milliseconds or larger than trace length.
            If mode is neither 'rms' nor 'abs'.

        Returns
        -------
        self : Gather
            Gather with AGC applied to its data.
        """
        # Cast window from ms to samples
        window_size_samples = int(window_size // self.sample_interval) + 1

        if mode not in ['abs', 'rms']:
            raise ValueError(f"mode should be either 'abs' or 'rms', but {mode} was given")
        if (window_size_samples < 3) or (window_size_samples > self.n_samples):
            raise ValueError(f'window_size should be at least {2*self.sample_interval} milliseconds and '
                             f'{(self.n_samples-1)*self.sample_interval} at most, but {window_size} was given')
        self.data = gain.apply_agc(data=self.data, window_size=window_size_samples, mode=mode)
        return self

    @batch_method(target="threads")
    def apply_sdc(self, velocity=None, v_pow=2, t_pow=1):
        """Calculate spherical divergence correction coefficients and apply them to gather data.

        Parameters
        ----------
        velocities: StackingVelocity or None, optional, defaults to None.
            StackingVelocity that is used to obtain velocities at self.times, measured in meters / second.
            If None, default StackingVelocity object is used.
        v_pow : float, optional, defaults to 2
            Velocity power value.
        t_pow: float, optional, defaults to 1
            Time power value.

        Returns
        -------
        self : Gather
            Gather with applied SDC.
        """
        if velocity is None:
            velocity = DEFAULT_STACKING_VELOCITY
        if not isinstance(velocity, StackingVelocity):
            raise ValueError("Only StackingVelocity instance or None can be passed as velocity")
        self.data = gain.apply_sdc(self.data, v_pow, velocity(self.times), t_pow, self.times)
        return self

    @batch_method(target="for")
    def undo_sdc(self, velocity=None, v_pow=2, t_pow=1):
        """Calculate spherical divergence correction coefficients and use them to undo previously applied SDC.

        Parameters
        ----------
        velocities: StackingVelocity or None, optional, defaults to None.
            StackingVelocity that is used to obtain velocities at self.times, measured in meters / second.
            If None, default StackingVelocity object is used.
        v_pow : float, optional, defaults to 2
            Velocity power value.
        t_pow: float, optional, defaults to 1
            Time power value.

        Returns
        -------
        self : Gather
            Gather without SDC.
        """
        if velocity is None:
            velocity = DEFAULT_STACKING_VELOCITY
        if not isinstance(velocity, StackingVelocity):
            raise ValueError("Only StackingVelocity instance or None can be passed as velocity")
        self.data = gain.undo_sdc(self.data, v_pow, velocity(self.times), t_pow, self.times)
        return self

    #------------------------------------------------------------------------#
    #                         Visualization methods                          #
    #------------------------------------------------------------------------#

    @plotter(figsize=(10, 7), args_to_unpack="masks")
    def plot(self, mode="seismogram", *, title=None, x_ticker=None, y_ticker=None, ax=None, **kwargs):
        """Plot gather traces.

        The traces can be displayed in a number of representations, depending on the `mode` provided. Currently, the
        following options are supported:
        - `seismogram`: a 2d grayscale image of seismic traces. This mode supports the following `kwargs`:
            * `colorbar`: whether to add a colorbar to the right of the gather plot (defaults to `False`). If `dict`,
              defines extra keyword arguments for `matplotlib.figure.Figure.colorbar`,
            * `q_vmin`, `q_vmax`: quantile range of amplitude values covered by the colormap (defaults to 0.1 and 0.9),
            * Any additional arguments for `matplotlib.pyplot.imshow`. Note, that `vmin` and `vmax` arguments take
              priority over `q_vmin` and `q_vmax` respectively.
        - `wiggle`: an amplitude vs time plot for each trace of the gather as an oscillating line around its mean
          amplitude. This mode supports the following `kwargs`:
            * `norm_tracewise`: specifies whether to standardize each trace independently or use gather mean amplitude
              and standard deviation (defaults to `True`),
            * `std`: amplitude scaling factor. Higher values result in higher plot oscillations (defaults to 0.5),
            * `lw` and `alpha`: width of the lines and transparency of polygons, by default estimated
              based on the number of traces in the gather and figure size.
            * `color`: defines a color for traces,
            * Any additional arguments for `matplotlib.pyplot.plot`.
        - `hist`: a histogram of the trace data amplitudes or header values. This mode supports the following `kwargs`:
            * `bins`: if `int`, the number of equal-width bins; if sequence, bin edges that include the left edge of
              the first bin and the right edge of the last bin,
            * `grid`: whether to show the grid lines,
            * `log`: set y-axis to log scale. If `True`, formatting defined in `y_ticker` is discarded,
            * Any additional arguments for `matplotlib.pyplot.hist`.

        Some areas of a gather may be highlighted in color by passing optional `masks` argument. Trace headers, whose
        values are measured in milliseconds (e.g. first break times) may be displayed over a seismogram or wiggle plot
        if passed as `event_headers`. If `top_header` is passed, an auxiliary scatter plot of values of this header
        will be shown on top of the gather plot.

        While the source of label ticks for both `x` and `y` is defined by `x_tick_src` and `y_tick_src`, ticker
        appearance can be controlled via `x_ticker` and `y_ticker` parameters respectively. In the most general form,
        each of them is a `dict` with the following most commonly used keys:
        - `label`: axis label. Can be any string.
        - `round_to`: the number of decimal places to round tick labels to (defaults to 0).
        - `rotation`: the rotation angle of tick labels in degrees (defaults to 0).
        - One of the following keys, defining the way to place ticks:
            * `num`: place a given number of evenly-spaced ticks,
            * `step_ticks`: place ticks with a given step between two adjacent ones,
            * `step_labels`: place ticks with a given step between two adjacent ones in the units of the corresponding
              labels (e.g. place a tick every 200ms for `y` axis or every 300m offset for `x` axis). This option is
              valid only for "seismogram" and "wiggle" modes.
        A short argument form allows defining both tickers labels as a single `str`, which will be treated as the value
        for the `label` key. See :func:`~plot_utils.set_ticks` for more details on the ticker parameters.

        Parameters
        ----------
        mode : "seismogram", "wiggle" or "hist", optional, defaults to "seismogram"
            A type of the gather representation to display:
            - "seismogram": a 2d grayscale image of seismic traces;
            - "wiggle": an amplitude vs time plot for each trace of the gather;
            - "hist": histogram of the data amplitudes or some header values.
        title : str or dict, optional, defaults to None
            If `str`, a title of the plot.
            If `dict`, should contain keyword arguments to pass to `matplotlib.axes.Axes.set_title`. In this case, the
            title string is stored under the `label` key.
        x_ticker : str or dict, optional, defaults to None
            Parameters to control `x` axis label and ticker formatting and layout.
            If `str`, it will be displayed as axis label.
            If `dict`, the axis label is specified under the "label" key and the rest of keys define labels formatting
            and layout, see :func:`~plot_utils.set_ticks` for more details.
            If not given, axis label is defined by `x_tick_src`.
        y_ticker : str or dict, optional, defaults to None
            Parameters to control `y` axis label and ticker formatting and layout.
            If `str`, it will be displayed as axis label.
            If `dict`, the axis label is specified under the "label" key and the rest of keys define labels formatting
            and layout, see :func:`~plot_utils.set_ticks` for more details.
            If not given, axis label is defined by `y_tick_src`.
        ax : matplotlib.axes.Axes, optional, defaults to None
            An axis of the figure to plot on. If not given, it will be created automatically.
        x_tick_src : str, optional
            Source of the tick labels to be plotted on x axis. For "seismogram" and "wiggle" can be either "index"
            (default if gather is not sorted) or any header; for "hist" it also defines the data source and can be
            either "amplitude" (default) or any header.
            Also serves as a default for axis label.
        y_tick_src : str, optional
            Source of the tick labels to be plotted on y axis. For "seismogram" and "wiggle" can be either "time"
            (default) or "samples"; has no effect in "hist" mode. Also serves as a default for axis label.
        event_headers : str, array-like or dict, optional, defaults to None
            Valid only for "seismogram" and "wiggle" modes.
            Headers, whose values will be displayed over the gather plot. Must be measured in milliseconds.
            If `dict`, allows controlling scatter plot options and handling outliers (header values falling out the `y`
            axis range). The following keys are supported:
            - `headers`: header names, can be either `str` or an array-like.
            - `process_outliers`: an approach for outliers processing. Available options are:
                * `clip`: clip outliers to fit the range of `y` axis,
                * `discard`: do not display outliers,
                * `none`: plot all the header values (default behavior).
            - Any additional arguments for `matplotlib.axes.Axes.scatter`.
            If some dictionary value is array-like, each its element will be associated with the corresponding header.
            Otherwise, the single value will be used for all the scatter plots.
<<<<<<< HEAD
        top_header : str or array-like, optional, defaults to None
            Valid only for "seismogram" and "wiggle" modes.
            If str, the name of a header whose values will be plotted on top of the gather plot.
            If array-like, a vector containing self.n_traces elements.
=======
        top_header : str, array-like, optional, defaults to None
            Valid only for "seismogram" and "wiggle" modes.
            If str, the name of a header whose values will be plotted on top of the gather plot.
            If array-like, the value for each trace that will be plotted on top of the gather plot.
>>>>>>> 35146c94
        masks : array-like, str, dict or Gather, optional, defaults to None
            Valid only for "seismogram" and "wiggle" modes.
            Mask or list of masks to plot on top of the gather plot.
            If `array-like` either mask or list of masks where each mask should be one of:
            - `2d array`, a mask with shape equals to self.shape to plot on top of the gather plot;
            - `1d array`, a vector containing self.n_traces elements that determines which traces to mask;
            - `Gather`, its `data` attribute will be treated as a mask, note that Gather shape should be the same as
            self.shape;
            - `str`, either a header name to take mask from or a batch component name.
            If `dict`, the mask (or list of masks) is specified under the "masks" key and the rest of keys define masks
            layout. The following keys are supported:
                - `masks`: mask or list of masks,
                - `threshold`: the value after which all values will be threated as mask,
                - `label`: the name of the mask that will be shown in legend,
                - `color`: mask color,
                - `alpha`: mask transparency.
            If some dictionary value is array-like, each its element will be associated with the corresponding mask.
            Otherwise, the single value will be used for all masks.
        figsize : tuple, optional, defaults to (10, 7)
            Size of the figure to create if `ax` is not given. Measured in inches.
        save_to : str or dict, optional, defaults to None
            If `str`, a path to save the figure to.
            If `dict`, should contain keyword arguments to pass to `matplotlib.pyplot.savefig`. In this case, the path
            is stored under the `fname` key.
            If `None`, the figure is not saved.
        kwargs : misc, optional
            Additional keyword arguments to the plotter depending on the `mode`.

        Returns
        -------
        self : Gather
            Gather unchanged.

        Raises
        ------
        ValueError
            If given `mode` is unknown.
            If `colorbar` is not `bool` or `dict`.
            If `event_headers` argument has the wrong format or given outlier processing mode is unknown.
            If `x_ticker` or `y_ticker` has the wrong format.
        """
        # Cast text-related parameters to dicts and add text formatting parameters from kwargs to each of them
        (title, x_ticker, y_ticker), kwargs = set_text_formatting(title, x_ticker, y_ticker, **kwargs)

        # Plot the gather depending on the mode passed
        plotters_dict = {
            "seismogram": self._plot_seismogram,
            "wiggle": self._plot_wiggle,
            "hist": self._plot_histogram,
        }
        if mode not in plotters_dict:
            raise ValueError(f"Unknown mode {mode}")

        plotters_dict[mode](ax, title=title, x_ticker=x_ticker, y_ticker=y_ticker, **kwargs)
        return self

    def _plot_histogram(self, ax, title, x_ticker, y_ticker, x_tick_src="amplitude", bins=None,
                        log=False, grid=True, **kwargs):
        """Plot histogram of the data specified by x_tick_src."""
        if x_tick_src.title() == 'Amplitude':
            x_tick_src = 'Amplitude'
            data = self.data.ravel()
        else:
            data = self[x_tick_src]

        _ = ax.hist(data, bins=bins, **kwargs)
        set_ticks(ax, "x", **{"label": x_tick_src, 'round_to': None, **x_ticker})
        set_ticks(ax, "y", **{"label": "Counts", **y_ticker})

        ax.grid(grid)
        if log:
            ax.set_yscale("log")
        ax.set_title(**{'label': None, **title})

    # pylint: disable=too-many-arguments
    def _plot_seismogram(self, ax, title, x_ticker, y_ticker, x_tick_src=None, y_tick_src='time', colorbar=False,
                         q_vmin=0.1, q_vmax=0.9, event_headers=None, top_header=None, masks=None, **kwargs):
        """Plot the gather as a 2d grayscale image of seismic traces."""
        # Make the axis divisible to further plot colorbar and header subplot
        divider = make_axes_locatable(ax)
        vmin, vmax = self.get_quantile([q_vmin, q_vmax])
        kwargs = {"cmap": "gray", "aspect": "auto", "vmin": vmin, "vmax": vmax, **kwargs}
        img = ax.imshow(self.data.T, **kwargs)
        if masks is not None:
            default_mask_kwargs = {"aspect": "auto", "alpha": 0.5, "interpolation": "none"}
            for mask_kwargs in self._process_masks(masks):
                mask_kwargs = {**default_mask_kwargs, **mask_kwargs}
                mask = mask_kwargs.pop("masks")
                cmap = ListedColormap(mask_kwargs.pop("color"))
                label = mask_kwargs.pop("label")
                # Add an invisible artist to display mask label on the legend since imshow does not support it
                ax.add_patch(Polygon([[0, 0]], color=cmap(1), label=label, alpha=mask_kwargs["alpha"]))
                ax.imshow(mask.T, cmap=cmap, **mask_kwargs)
        add_colorbar(ax, img, colorbar, divider, y_ticker)
        self._finalize_plot(ax, title, divider, event_headers, top_header, x_ticker, y_ticker, x_tick_src, y_tick_src)

    #pylint: disable=invalid-name
    def _plot_wiggle(self, ax, title, x_ticker, y_ticker, x_tick_src=None, y_tick_src="time", norm_tracewise=True,
                     std=0.5, event_headers=None, top_header=None, masks=None, lw=None, alpha=None, color="black",
                     **kwargs):
        """Plot the gather as an amplitude vs time plot for each trace."""
        def _get_start_end_ixs(ixs):
            """Return arrays with indices of beginnings and ends of polygons defined by continuous subsequences in
            `ixs`."""
            start_ix = np.argwhere((np.diff(ixs[:, 0], prepend=ixs[0, 0]) != 0) |
                                   (np.diff(ixs[:, 1], prepend=ixs[0, 1]) != 1)).ravel()
            end_ix = start_ix + np.diff(start_ix, append=len(ixs)) - 1
            return start_ix, end_ix

        # Make the axis divisible to further plot colorbar and header subplot
        divider = make_axes_locatable(ax)

        # The default parameters lw = 1 and alpha = 1 are fine for 150 traces gather being plotted on 7.75 inches width
        # axes(by default created by gather.plot()). Scale this parameters linearly for bigger gathers or smaller axes.
        axes_width = ax.get_window_extent().transformed(ax.figure.dpi_scale_trans.inverted()).width

        MAX_TRACE_DENSITY = 150 / 7.75
        BOUNDS = [[0.25, 1], [0, 1.5]] # The clip limits for parameters after linear scale.

        alpha, lw = [np.clip(MAX_TRACE_DENSITY * (axes_width / self.n_traces), *val_bounds) if val is None else val
                     for val, val_bounds in zip([alpha, lw], BOUNDS)]

        std_axis = 1 if norm_tracewise else None
        with warnings.catch_warnings():
            warnings.simplefilter("ignore", category=RuntimeWarning)
            traces = std * ((self.data - np.nanmean(self.data, axis=1, keepdims=True)) /
                            (np.nanstd(self.data, axis=std_axis, keepdims=True) + 1e-10))

        # Shift trace amplitudes according to the trace index in the gather
        amps = traces + np.arange(traces.shape[0]).reshape(-1, 1)
        # Plot all the traces as one Line, then hide transitions between adjacent traces
        amps = np.concatenate([amps, np.full((len(amps), 1), np.nan)], axis=1)
        ax.plot(amps.ravel(), np.broadcast_to(np.arange(amps.shape[1]), amps.shape).ravel(),
                color=color, lw=lw, **kwargs)

        # Find polygons bodies: indices of target amplitudes, start and end
        poly_amp_ix = np.argwhere(traces > 0)
        start_ix, end_ix = _get_start_end_ixs(poly_amp_ix)
        shift = np.arange(len(start_ix)) * 3
        # For each polygon we need to:
        # 1. insert 0 amplitude at the start.
        # 2. append 0 amplitude to the end.
        # 3. append the start point to the end to close polygon.
        # Fill the array storing resulted polygons
        verts = np.empty((len(poly_amp_ix) + 3 * len(start_ix), 2))
        verts[start_ix + shift] = poly_amp_ix[start_ix]
        verts[end_ix + shift + 2] = poly_amp_ix[end_ix]
        verts[end_ix + shift + 3] = poly_amp_ix[start_ix]

        body_ix = np.setdiff1d(np.arange(len(verts)),
                               np.concatenate([start_ix + shift, end_ix + shift + 2, end_ix + shift + 3]),
                               assume_unique=True)
        verts[body_ix] = np.column_stack([amps[tuple(poly_amp_ix.T)], poly_amp_ix[:, 1]])

        # Fill the array representing the nodes codes: either start, intermediate or end code.
        codes = np.full(len(verts), Path.LINETO)
        codes[start_ix + shift] = Path.MOVETO
        codes[end_ix + shift + 3] = Path.CLOSEPOLY

        patch = PathPatch(Path(verts, codes), color=color, alpha=alpha)
        ax.add_artist(patch)

        if masks is not None:
            for mask_kwargs in self._process_masks(masks):
                mask = mask_kwargs.pop("masks")
                mask_ix = np.argwhere(mask > 0)
                start_ix, end_ix = _get_start_end_ixs(mask_ix)
                # Compute the polygon bodies, that represent mask coordinates with a small indent
                up_verts = mask_ix[start_ix].reshape(-1, 1, 2) + np.array([[0.5, -0.5], [-0.5, -0.5]])
                down_verts = mask_ix[end_ix].reshape(-1, 1, 2) + np.array([[-0.5, 0.5], [0.5, 0.5]])
                # Combine upper and lower vertices and add plaсeholders for Path.CLOSEPOLY code with coords [0, 0]
                # after each polygon.
                verts = np.hstack((up_verts, down_verts, np.zeros((len(up_verts), 1, 2)))).reshape(-1, 2)

                # Fill the array representing the nodes codes: either start, intermediate or end code.
                codes = np.full(len(verts), Path.LINETO)
                codes[::5] = Path.MOVETO
                codes[4::5] = Path.CLOSEPOLY

                default_mask_kwargs = {"alpha": alpha*0.7, "lw": 0}
                mask_patch = PathPatch(Path(verts, codes), **{**default_mask_kwargs, **mask_kwargs})
                ax.add_artist(mask_patch)

        ax.update_datalim([(0, 0), traces.shape])
        if not ax.yaxis_inverted():
            ax.invert_yaxis()
        self._finalize_plot(ax, title, divider, event_headers, top_header, x_ticker, y_ticker, x_tick_src, y_tick_src)

    def _finalize_plot(self, ax, title, divider, event_headers, top_header,
                       x_ticker, y_ticker, x_tick_src, y_tick_src):
        """Plot optional artists and set ticks on the `ax`. Utility method for 'seismogram' and 'wiggle' modes."""
        # Add headers scatter plot if needed
        if event_headers is not None:
            self._plot_headers(ax, event_headers)

        # Add a top subplot for given header if needed and set plot title
        top_ax = ax
        if top_header is not None:
<<<<<<< HEAD
            header_values = self[top_header] if isinstance(top_header, str) else top_header
            top_ax = self._plot_top_subplot(ax=ax, divider=divider, header_values=header_values, y_ticker=y_ticker)
=======
            if isinstance(top_header, str):
                header_values = self[top_header]
            elif isinstance(top_header, (np.ndarray, list, tuple)) and len(top_header) == self.n_traces:
                header_values = top_header
            else:
                msg = f"`top_header` should be `str`, `np.ndarray`, `list` or `tuple` not `{type(top_header)}`"
                warnings.warn(msg)
                header_values = None

            if header_values is not None:
                top_ax = self._plot_top_subplot(ax=ax, divider=divider, header_values=header_values, y_ticker=y_ticker)
>>>>>>> 35146c94

        # Set axis ticks.
        self._set_x_ticks(ax, tick_src=x_tick_src, ticker=x_ticker)
        self._set_y_ticks(ax, tick_src=y_tick_src, ticker=y_ticker)

        top_ax.set_title(**{'label': None, **title})

        if len(ax.get_legend_handles_labels()[0]):
            # Define legend position to speed up plotting for huge gathers
            ax.legend(loc='upper right')

    def _process_masks(self, masks):
        colors_iterator = cycle(['tab:red', 'tab:blue', 'tab:orange', 'tab:green', 'tab:purple', 'tab:pink',
                                 'tab:olive', 'tab:cyan'])
        masks_list = self._parse_headers_kwargs(masks, "masks")
        for ix, (mask_dict, default_color) in enumerate(zip(masks_list, colors_iterator)):
            mask = mask_dict["masks"]
            if isinstance(mask, Gather):
                mask = mask.data
            elif isinstance(mask, str):
                mask_dict["label"] = mask_dict.get("label", mask)
                mask = self[mask]

            mask = np.array(mask)
            if mask.ndim == 1:
                mask = mask.reshape(-1, 1)
            threshold = mask_dict.pop("threshold", 0.5)
            mask_dict["masks"] = np.broadcast_to(np.where(mask < threshold, np.nan, 1), self.shape)
            mask_dict["label"] = mask_dict.get("label", f"Mask {ix+1}")
            mask_dict["color"] = mask_dict.get("color", default_color)
        return [mask_dict for mask_dict in masks_list if not np.isnan(mask_dict["masks"]).all()]

    @staticmethod
    def _parse_headers_kwargs(headers_kwargs, headers_key):
        """Construct a `dict` of kwargs for each header defined in `headers_kwargs` under `headers_key` key so that it
        contains all other keys from `headers_kwargs` with the values defined as follows:
        1. If the value in `headers_kwargs` is a list or tuple, it is indexed with the index of the currently processed
           header,
        2. Otherwise, it is kept unchanged.

        Examples
        --------
        >>> headers_kwargs = {
        ...     "headers": ["FirstBreakTrue", "FirstBreakPred"],
        ...     "s": 5,
        ...     "c": ["blue", "red"]
        ... }
        >>> Gather._parse_headers_kwargs(headers_kwargs, headers_key="headers")
        [{'headers': 'FirstBreakTrue', 's': 5, 'c': 'blue'},
         {'headers': 'FirstBreakPred', 's': 5, 'c': 'red'}]
        """
        if not isinstance(headers_kwargs, dict):
            headers_kwargs = headers_kwargs if isinstance(headers_kwargs, (list, tuple)) else [headers_kwargs]
            return [{headers_key: header} for header in headers_kwargs]

        if headers_key not in headers_kwargs:
            raise KeyError(f'Missing {headers_key} key in passed kwargs')

        headers_kwargs = {key: value if isinstance(value, (list, tuple)) else [value]
                          for key, value in headers_kwargs.items()}
        n_headers = len(headers_kwargs[headers_key])

        kwargs_list = [{} for _ in range(n_headers)]
        for key, values in headers_kwargs.items():
            if len(values) == 1:
                values = values * n_headers
            elif len(values) != n_headers:
                raise ValueError(f"Incompatible length of {key} array: {n_headers} expected but {len(values)} given.")
            for ix, value in enumerate(values):
                kwargs_list[ix][key] = value
        return kwargs_list

    def _plot_headers(self, ax, headers_kwargs):
        """Add scatter plots of values of one or more headers over the main gather plot."""
        x_coords = np.arange(self.n_traces)
        kwargs_list = self._parse_headers_kwargs(headers_kwargs, "headers")
        for kwargs in kwargs_list:
            kwargs = {"zorder": 10, **kwargs}  # Increase zorder to plot headers on top of gather
            header = kwargs.pop("headers")
            label = kwargs.pop("label", header)
            process_outliers = kwargs.pop("process_outliers", "none")
            y_coords = self.times_to_indices(self[header])
            if process_outliers == "clip":
                y_coords = np.clip(y_coords, 0, self.n_samples - 1)
            elif process_outliers == "discard":
                y_coords = np.where((y_coords >= 0) & (y_coords <= self.n_samples - 1), y_coords, np.nan)
            elif process_outliers != "none":
                raise ValueError(f"Unknown outlier processing mode {process_outliers}")
            ax.scatter(x_coords, y_coords, label=label, **kwargs)

    def _plot_top_subplot(self, ax, divider, header_values, y_ticker, **kwargs):
        """Add a scatter plot of given header values on top of the main gather plot."""
        top_ax = divider.append_axes("top", sharex=ax, size="12%", pad=0.05)
        top_ax.scatter(np.arange(self.n_traces), header_values, **{"s": 5, "color": "black", **kwargs})
        top_ax.xaxis.set_visible(False)
        top_ax.yaxis.tick_right()
        top_ax.invert_yaxis()
        format_subplot_yticklabels(top_ax, **y_ticker)
        return top_ax

    def _set_x_ticks(self, ax, tick_src, ticker):
        """Infer and set ticks for x axis. """
        tick_src = to_list(tick_src or self.sort_by or 'index')[:2]
        if tick_src[0].title() == "Index":
            tick_src[0] = "Index"
            major_labels, minor_labels = np.arange(self.n_traces), None
        elif len(tick_src) == 1:
            major_labels, minor_labels =  self[tick_src[0]], None
        else:
            major_labels, minor_labels = self[tick_src[0]], self[tick_src[1]]

        # Format axis label
        UNITS = {  # pylint: disable=invalid-name
            "offset": ", m",
        }

        tick_src = [ix_tick_src + UNITS.get(ix_tick_src, '') for ix_tick_src in tick_src]
        axis_label = '\n'.join(tick_src)

        set_ticks(ax, 'x', major_labels=major_labels, minor_labels=minor_labels, **{"label": axis_label, **ticker})

    def _set_y_ticks(self, ax, tick_src, ticker):
        """Infer and set ticks for y axis. """
        tick_src = tick_src.title()
        if tick_src == "Time":
            tick_src = "Time, ms"
            major_labels =  self.samples
        if tick_src == "Samples":
            major_labels = np.arange(self.n_samples)

        set_ticks(ax, 'y', major_labels=major_labels, **{"label": tick_src, **ticker})

    def plot_nmo_correction(self, min_vel=1500, max_vel=6000, figsize=(6, 4.5), show_grid=True, **kwargs):
        """Perform interactive NMO correction of the gather with selected constant velocity.

        The plot provides 2 views:
        * Corrected gather (default). NMO correction is performed on the fly with the velocity controlled by a slider
          on top of the plot.
        * Source gather. This view disables the velocity slider.

        Plotting must be performed in a JupyterLab environment with the `%matplotlib widget` magic executed and
        `ipympl` and `ipywidgets` libraries installed.

        Parameters
        ----------
        min_vel : float, optional, defaults to 1500
            Minimum seismic velocity value for NMO correction. Measured in meters/seconds.
        max_vel : float, optional, defaults to 6000
            Maximum seismic velocity value for NMO correction. Measured in meters/seconds.
        figsize : tuple with 2 elements, optional, defaults to (6, 4.5)
            Size of the created figure. Measured in inches.
        show_grid : bool, defaults to True
            If `True` shows the horizontal grid with a step based on `y_ticker`.
        kwargs : misc, optional
            Additional keyword arguments to `Gather.plot`.
        """
        NMOCorrectionPlot(self, min_vel=min_vel, max_vel=max_vel, figsize=figsize, show_grid=show_grid,
                          **kwargs).plot()

    def plot_lmo_correction(self, min_vel=500, max_vel=3000, figsize=(6, 4.5), show_grid=True, **kwargs):
        """Perform interactive LMO correction of the gather with the selected velocity.

        The plot provides 2 views:
        * Corrected gather (default). LMO correction is performed on the fly with the velocity controlled by a slider
        on top of the plot.
        * Source gather. This view disables the velocity slider.

        Plotting must be performed in a JupyterLab environment with the `%matplotlib widget` magic executed and
        `ipympl` and `ipywidgets` libraries installed.

        Parameters
        ----------
        min_vel : float, optional, defaults to 500
            Minimum velocity value for LMO correction. Measured in meters/seconds.
        max_vel : float, optional, defaults to 3000
            Maximum velocity value for LMO correction. Measured in meters/seconds.
        figsize : tuple with 2 elements, optional, defaults to (6, 4.5)
            Size of the created figure. Measured in inches.
        show_grid : bool, defaults to True
            If `True` shows the horizontal grid with a step based on `y_ticker`.
        kwargs : misc, optional
            Additional keyword arguments to `Gather.plot`.
        """
        LMOCorrectionPlot(self, min_vel=min_vel, max_vel=max_vel, figsize=figsize, show_grid=show_grid,
                          **kwargs).plot()<|MERGE_RESOLUTION|>--- conflicted
+++ resolved
@@ -496,12 +496,7 @@
             mean = np.nanmean(self.data, keepdims=True)
             std = np.nanstd(self.data, keepdims=True)
         else:
-<<<<<<< HEAD
             mean, std = None, None
-=======
-            mean = self._apply_agg_func(func=np.nanmean, tracewise=tracewise, keepdims=True)
-            std = self._apply_agg_func(func=np.nanstd, tracewise=tracewise, keepdims=True)
->>>>>>> 35146c94
         self.data = normalization.scale_standard(self.data, mean, std, np.float32(eps))
         return self
 
@@ -1428,17 +1423,10 @@
             - Any additional arguments for `matplotlib.axes.Axes.scatter`.
             If some dictionary value is array-like, each its element will be associated with the corresponding header.
             Otherwise, the single value will be used for all the scatter plots.
-<<<<<<< HEAD
-        top_header : str or array-like, optional, defaults to None
-            Valid only for "seismogram" and "wiggle" modes.
-            If str, the name of a header whose values will be plotted on top of the gather plot.
-            If array-like, a vector containing self.n_traces elements.
-=======
         top_header : str, array-like, optional, defaults to None
             Valid only for "seismogram" and "wiggle" modes.
             If str, the name of a header whose values will be plotted on top of the gather plot.
             If array-like, the value for each trace that will be plotted on top of the gather plot.
->>>>>>> 35146c94
         masks : array-like, str, dict or Gather, optional, defaults to None
             Valid only for "seismogram" and "wiggle" modes.
             Mask or list of masks to plot on top of the gather plot.
@@ -1637,10 +1625,6 @@
         # Add a top subplot for given header if needed and set plot title
         top_ax = ax
         if top_header is not None:
-<<<<<<< HEAD
-            header_values = self[top_header] if isinstance(top_header, str) else top_header
-            top_ax = self._plot_top_subplot(ax=ax, divider=divider, header_values=header_values, y_ticker=y_ticker)
-=======
             if isinstance(top_header, str):
                 header_values = self[top_header]
             elif isinstance(top_header, (np.ndarray, list, tuple)) and len(top_header) == self.n_traces:
@@ -1652,7 +1636,6 @@
 
             if header_values is not None:
                 top_ax = self._plot_top_subplot(ax=ax, divider=divider, header_values=header_values, y_ticker=y_ticker)
->>>>>>> 35146c94
 
         # Set axis ticks.
         self._set_x_ticks(ax, tick_src=x_tick_src, ticker=x_ticker)
