--- conflicted
+++ resolved
@@ -3,10 +3,7 @@
 
 import numpy as np
 import pandas as pd
-<<<<<<< HEAD
-=======
 from tqdm.auto import tqdm
->>>>>>> a4b7859c
 
 from .refractor_velocity import RefractorVelocity
 from .interactive_plot import FitPlot
@@ -28,11 +25,6 @@
             raise ValueError("The number of refractors is undefined")
         return get_param_names(self.n_refractors)
 
-<<<<<<< HEAD
-    @property
-    def max_offset(self):
-        return np.max([item.max_offset for coords, item in self.item_container.items()])
-=======
     @cached_property
     def is_fit(self):
         return all(item.is_fit for item in self.items)
@@ -61,7 +53,6 @@
             msg += f"""\nDescriptive statistics of the near-surface velocity model:\n{params_stats_str}"""
 
         return msg
->>>>>>> a4b7859c
 
     def validate_items(self, items):
         super().validate_items(items)
@@ -194,7 +185,6 @@
         return type(self)(smoothed_items, n_refractors=self.n_refractors, survey=self.survey,
                           is_geographic=self.is_geographic)
 
-<<<<<<< HEAD
     def dump(self, path, encoding="UTF-8", min_col_size=11):
         """Save the RefractorVelocityField instance to a file.
 
@@ -235,7 +225,6 @@
         df_list = [calc_df_to_dump(rv) for rv in self.item_container.values()]
         dump_rv(df_list, path=path, encoding=encoding, min_col_size=min_col_size)
         return self
-=======
     def refine(self, radius=None, neighbors=10, min_refractor_points=0, min_refractor_points_quantile=0,
                relative_bounds_size=0.25, bar=True):
         if not self.is_fit:
@@ -257,7 +246,6 @@
             refined_items.append(rv)
         return type(self)(refined_items, n_refractors=self.n_refractors, survey=self.survey,
                           is_geographic=self.is_geographic)
->>>>>>> a4b7859c
 
     def plot_fit(self, **kwargs):
         FitPlot(self, **kwargs).plot()