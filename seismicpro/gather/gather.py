"""Implements Gather class that represents a group of seismic traces that share some common acquisition parameter"""

import os
import warnings
from itertools import cycle
from textwrap import dedent

import cv2
import scipy
import segyio
import numpy as np
from scipy.signal import firwin
from matplotlib.path import Path
from matplotlib.patches import Polygon, PathPatch
from matplotlib.colors import ListedColormap
from mpl_toolkits.axes_grid1 import make_axes_locatable

from .cropped_gather import CroppedGather
from .plot_corrections import NMOCorrectionPlot, LMOCorrectionPlot
from .utils import correction, normalization, gain
from .utils import convert_times_to_mask, convert_mask_to_pick, times_to_indices, mute_gather, make_origins
from ..utils import (to_list, get_coords_cols, get_first_defined, set_ticks, format_subplot_yticklabels,
                     set_text_formatting, add_colorbar, piecewise_polynomial, Coordinates)
from ..containers import TraceContainer, SamplesContainer
from ..muter import Muter, MuterField
from ..velocity_spectrum import VerticalVelocitySpectrum, ResidualVelocitySpectrum
from ..stacking_velocity import StackingVelocity, StackingVelocityField
from ..refractor_velocity import RefractorVelocity, RefractorVelocityField
from ..decorators import batch_method, plotter
from ..const import HDR_FIRST_BREAK, HDR_TRACE_POS, DEFAULT_STACKING_VELOCITY
from ..velocity_spectrum.utils.coherency_funcs import stacked_amplitude


class Gather(TraceContainer, SamplesContainer):
    """A class representing a single seismic gather.

    A gather is a collection of seismic traces that share some common acquisition parameter (usually common values of
    trace headers used as an index in their survey). Unlike `Survey`, `Gather` instances store loaded seismic traces
    along with the corresponding subset of the parent survey trace headers.

    `Gather` instance is generally created by calling one of the following methods of a `Survey`, `SeismicIndex` or
    `SeismicDataset`:
    1. `sample_gather` - to get a randomly selected gather,
    2. `get_gather` - to get a particular gather by its index value.

    Most of the methods change gather data inplace, thus `Gather.copy` may come in handy to keep the original gather
    intact.

    Examples
    --------
    Load a randomly selected common source gather, sort it by offset and plot:
    >>> survey = Survey(path, header_index="FieldRecord", header_cols=["TraceNumber", "offset"], name="survey")
    >>> gather = survey.sample_gather().sort(by="offset")
    >>> gather.plot()

    Parameters
    ----------
    headers : pd.DataFrame
        Headers of gather traces. Must be a subset of parent survey trace headers.
    data : 2d np.ndarray
        Trace data of the gather with (n_traces, n_samples) layout.
    samples : 1d np.ndarray of floats
        Recording time for each trace value. Measured in milliseconds.
    survey : Survey
        A survey that generated the gather.

    Attributes
    ----------
    headers : pd.DataFrame
        Headers of gather traces.
    data : 2d np.ndarray
        Trace data of the gather with (n_traces, n_samples) layout.
    samples : 1d np.ndarray of floats
        Recording time for each trace value. Measured in milliseconds.
    survey : Survey
        A survey that generated the gather.
    sort_by : None or str or list of str
        Headers that were used for gather sorting. If `None`, no sorting was performed.
    """
    def __init__(self, headers, data, samples, survey):
        self.headers = headers
        self.data = data
        self.samples = samples
        self.survey = survey
        self.sort_by = None

    @property
    def index(self):
        """int or tuple of int or None: Common value of `Survey`'s `header_index` that define traces of the gather.
        `None` if the gather is combined.
        """
        indices = self.headers.index.drop_duplicates()
        if len(indices) != 1:
            return None
        return indices[0]

    @property
    def sample_interval(self):
        """"float: Sample interval of seismic traces. Measured in milliseconds."""
        sample_interval = np.unique(np.diff(self.samples))
        if len(sample_interval) == 1:
            return sample_interval.item()
        raise ValueError("sample_interval is undefined since `samples` are irregular")

    @property
    def sample_rate(self):
        """float: Sample rate of seismic traces. Measured in Hz."""
        return 1000 / self.sample_interval

    @property
    def offsets(self):
        """1d np.ndarray of floats: The distance between source and receiver for each trace. Measured in meters."""
        return self["offset"]

    @property
    def shape(self):
        """tuple with 2 elements: The number of traces in the gather and trace length in samples."""
        return self.data.shape

    @property
    def coords(self):
        """Coordinates or None: Spatial coordinates of the gather. Headers to extract coordinates from are determined
        automatically by the `indexed_by` attribute of the gather. `None` if the gather is indexed by unsupported
        headers or required coords headers were not loaded or coordinates are non-unique for traces of the gather."""
        try:  # Possibly unknown coordinates for indexed_by, required coords headers may be not loaded
            coords_cols = get_coords_cols(self.indexed_by, self.survey.source_id_cols, self.survey.receiver_id_cols)
            coords = self[coords_cols]
        except KeyError:
            return None
        if (coords != coords[0]).any():  # Non-unique coordinates
            return None
        return Coordinates(coords[0], names=coords_cols)

    def __getitem__(self, key):
        """Either select gather headers values by their names or create a new `Gather` with specified traces and
        samples depending on the key type.

        Notes
        -----
        1. If the data after `__getitem__` is no longer sorted, `sort_by` attribute in the resulting `Gather` will be
           set to `None`.
        2. If headers selection is performed, the returned array will be 1d if a single header is selected and 2d
           otherwise.

        Parameters
        ----------
        key : str, list of str, int, list, tuple, slice
            If str or list of str, gather headers to get as an `np.ndarray`. The returned array is 1d if a single
            header is selected and 2d otherwise.
            Otherwise, indices of traces and samples to get. In this case, __getitem__ behavior almost coincides with
            `np.ndarray` indexing and slicing except for cases, when resulting ndim is not preserved or joint
            indexation of gather attributes becomes ambiguous (e.g. gather[[0, 1], [0, 1]]).

        Returns
        -------
        result : np.ndarray or Gather
            Headers values or Gather with a specified subset of traces and samples.

        Raises
        ------
        ValueError
            If the resulting gather is empty, or data ndim has changed, or joint attribute indexation is ambiguous.
        """
        # If key is str or array of str, treat it as names of headers columns
        if all(isinstance(item, str) for item in to_list(key)):
            return super().__getitem__(key)

        # Perform traces and samples selection
        key = (key, ) if not isinstance(key, tuple) else key
        key = key + (slice(None), ) if len(key) == 1 else key
        indices = ()
        for axis_indexer, axis_shape in zip(key, self.shape):
            if isinstance(axis_indexer, (int, np.integer)):
                # Convert negative array index to a corresponding positive one
                axis_indexer %= axis_shape
                # Switch from simple indexing to a slice to keep array dims
                axis_indexer = slice(axis_indexer, axis_indexer+1)
            elif isinstance(axis_indexer, tuple):
                # Force advanced indexing for `samples`
                axis_indexer = list(axis_indexer)
            indices = indices + (axis_indexer, )

        data = self.data[indices]
        if data.ndim != 2:
            raise ValueError("Data ndim is not preserved or joint indexation of gather attributes becomes ambiguous "
                             "after indexation")
        if data.size == 0:
            raise ValueError("Empty gather after indexation")

        # Set indexed data attribute. Make it C-contiguous since otherwise some numba functions may fail
        new_self = self.copy(ignore=['data', 'headers', 'samples'])
        new_self.data = np.ascontiguousarray(data, dtype=self.data.dtype)

        # The two-element `indices` tuple describes indices of traces and samples to be obtained respectively
        new_self.headers = self.headers.iloc[indices[0]]
        new_self.samples = self.samples[indices[1]]

        # If the gather was sorted, verify that getitem does not break sorting
        if new_self.sort_by is not None:
            if isinstance(indices[0], slice):
                if indices[0].step is not None and indices[0].step < 0: # Slice with negative step breaks sorting
                    new_self.sort_by = None
            elif (np.diff(indices[0]) < 0).any(): # Decreasing sequence of indices breaks sorting
                new_self.sort_by = None
        return new_self

    def __str__(self):
        """Print gather metadata including information about its survey, headers and traces."""
        # Calculate offset range
        offsets = self.headers.get('offset')
        offset_range = f'[{np.min(offsets)} m, {np.max(offsets)} m]' if offsets is not None else "Unknown"

        # Count the number of zero/constant traces
        n_dead_traces = np.isclose(np.max(self.data, axis=1), np.min(self.data, axis=1)).sum()

        try:
            sample_interval_str = f"{self.sample_interval} ms"
            sample_rate_str = f"{self.sample_rate} Hz"
        except ValueError:
            sample_interval_str = "Irregular"
            sample_rate_str = "Irregular"

        msg = f"""
        Parent survey path:          {self.survey.path}
        Parent survey name:          {self.survey.name}

        Number of traces:            {self.n_traces}
        Trace length:                {self.n_samples} samples
        Sample interval:             {sample_interval_str}
        Sample rate:                 {sample_rate_str}
        Times range:                 [{min(self.samples)} ms, {max(self.samples)} ms]
        Offsets range:               {offset_range}

        Indexed by:                  {', '.join(to_list(self.indexed_by))}
        Index value:                 {get_first_defined(self.index, "Combined")}
        Gather coordinates:          {get_first_defined(self.coords, "Unknown")}
        Gather sorting:              {self.sort_by}

        Gather statistics:
        Number of dead traces:       {n_dead_traces}
        mean | std:                  {np.mean(self.data):>10.2f} | {np.std(self.data):<10.2f}
         min | max:                  {np.min(self.data):>10.2f} | {np.max(self.data):<10.2f}
         q01 | q99:                  {self.get_quantile(0.01):>10.2f} | {self.get_quantile(0.99):<10.2f}
        """
        return dedent(msg).strip()

    def info(self):
        """Print gather metadata including information about its survey, headers and traces."""
        print(self)

    @batch_method(target='threads', copy_src=False)
    def copy(self, ignore=None):
        """Perform a deepcopy of all gather attributes except for `survey` and those specified in ignore, which are
        kept unchanged.

        Parameters
        ----------
        ignore : str or array of str, defaults to None
            Attributes that won't be copied.

        Returns
        -------
        copy : Gather
            Copy of the gather.
        """
        ignore = set() if ignore is None else set(to_list(ignore))
        return super().copy(ignore | {"survey"})

    @batch_method(target='for')
    def get_item(self, *args):
        """An interface for `self.__getitem__` method."""
        return self[args if len(args) > 1 else args[0]]

    def _post_filter(self, mask):
        """Remove traces from gather data that correspond to filtered headers after `Gather.filter`."""
        self.data = self.data[mask]

    # Target set to `for` to avoid race condition when the same trace appears in two gathers (ex. supergathers)
    @batch_method(target='for', use_lock=True)
    def store_headers_to_survey(self, columns):
        """Save given headers from the gather to its survey.

        Notes
        -----
        The correct result is guaranteed only if the `self.survey` has not been modified after `self` creation.

        Parameters
        ----------
        columns : str or list of str
            Column names from `self.headers` that will be stored to `self.survey` headers.

        Returns
        -------
        self : Gather
            Gather unchanged.
        """
        columns = to_list(columns)

        headers = self.survey.headers
        pos = self[HDR_TRACE_POS]
        for column in columns:
            column_data = self[column] # Here we also check that column is in self.headers
            if column not in headers:
                headers[column] = np.nan

            if not np.can_cast(column_data, headers.dtypes[column]):
                headers[column] = headers[column].astype(column_data.dtype)

            # FIXME: Workaround for a pandas bug https://github.com/pandas-dev/pandas/issues/48998
            # iloc may call unnecessary copy of the whole column before setitem
            headers[column].array[pos] = column_data
        return self

    #------------------------------------------------------------------------#
    #                              Dump methods                              #
    #------------------------------------------------------------------------#

    @batch_method(target='for', force=True)
    def dump(self, path, name=None, retain_parent_segy_headers=True):
        """Save the gather to a `.sgy` file.

        Notes
        -----
        1. All textual and almost all binary headers are copied from the parent SEG-Y file unchanged except for the
           following binary header fields that are inferred by the current gather:
           1) Sample rate, bytes 3217-3218, called `Interval` in `segyio`,
           2) Number of samples per data trace, bytes 3221-3222, called `Samples` in `segyio`,
           3) Extended number of samples per data trace, bytes 3269-3272, called `ExtSamples` in `segyio`.
        2. Bytes 117-118 of trace header (called `TRACE_SAMPLE_INTERVAL` in `segyio`) for each trace is filled with
           sample rate of the current gather.

        Parameters
        ----------
        path : str
            A directory to dump the gather in.
        name : str, optional, defaults to None
            The name of the file. If `None`, the concatenation of the survey name and the value of gather index will
            be used.
        retain_parent_segy_headers : bool, optional, defaults to True
            Whether to copy the headers that weren't loaded during `Survey` creation from the parent SEG-Y file.

        Returns
        -------
        self : Gather
            Gather unchanged.

        Raises
        ------
        ValueError
            If empty `name` was specified.
        """
        parent_handler = self.survey.loader.file_handler

        if name is None:
            # Use the first value of gather index to handle combined case
            name = "_".join(map(str, [self.survey.name] + to_list(self.headers.index.values[0])))
        if name == "":
            raise ValueError("Argument `name` can not be empty.")
        if not os.path.splitext(name)[1]:
            name += ".sgy"
        full_path = os.path.join(path, name)

        os.makedirs(path, exist_ok=True)
        # Create segyio spec. We choose only specs that relate to unstructured data.
        spec = segyio.spec()
        spec.samples = self.samples
        spec.ext_headers = parent_handler.ext_headers
        spec.format = parent_handler.format
        spec.tracecount = self.n_traces

        sample_interval = np.int32(self.sample_interval * 1000) # Convert to microseconds
        # Remember ordinal numbers of traces in the parent SEG-Y file to further copy their headers
        trace_ids = self["TRACE_SEQUENCE_FILE"] - 1

        # Keep only headers, defined by SEG-Y standard.
        used_header_names = self.available_headers & set(segyio.tracefield.keys)
        used_header_names = to_list(used_header_names)

        # Transform header's names into byte number based on the SEG-Y standard.
        used_header_bytes = [segyio.tracefield.keys[header_name] for header_name in used_header_names]

        with segyio.create(full_path, spec) as dump_handler:
            # Copy the binary header from the parent SEG-Y file and update it with samples data of the gather.
            # TODO: Check if other bin headers matter
            dump_handler.bin = parent_handler.bin
            dump_handler.bin[segyio.BinField.Interval] = sample_interval
            dump_handler.bin[segyio.BinField.Samples] = self.n_samples
            dump_handler.bin[segyio.BinField.ExtSamples] = self.n_samples

            # Copy textual headers from the parent SEG-Y file.
            for i in range(spec.ext_headers + 1):
                dump_handler.text[i] = parent_handler.text[i]

            # Dump traces and their headers. Optionally copy headers from the parent SEG-Y file.
            dump_handler.trace = self.data
            for i, trace_headers in enumerate(self[used_header_names]):
                if retain_parent_segy_headers:
                    dump_handler.header[i] = parent_handler.header[trace_ids[i]]
                dump_handler.header[i].update({**dict(zip(used_header_bytes, trace_headers)),
                                               segyio.TraceField.TRACE_SAMPLE_INTERVAL: sample_interval,
                                               segyio.TraceField.TRACE_SEQUENCE_FILE: i + 1})
        return self

    #------------------------------------------------------------------------#
    #                         Normalization methods                          #
    #------------------------------------------------------------------------#

    def _apply_agg_func(self, func, tracewise, **kwargs):
        """Apply a `func` either to entire gather's data or to each trace independently.

        Notes
        -----
        `func` must accept an `axis` argument.

        Parameters
        ----------
        func : callable
            Function to be applied to the gather's data.
        tracewise : bool
            If `True`, the `func` is applied to each trace independently, otherwise to the entire gather's data.
        kwargs : misc, optional
            Additional keyword arguments to `func`.

        Returns
        -------
        result : misc
            The result of the application of the `func` to the gather's data.
        """
        axis = 1 if tracewise else None
        return func(self.data, axis=axis, **kwargs)

    def get_quantile(self, q, tracewise=False, use_global=False):
        """Calculate the `q`-th quantile of the gather or fetch the global quantile from the parent survey.

        Notes
        -----
        The `tracewise` mode is only available when `use_global` is `False`.

        Parameters
        ----------
        q : float or array-like of floats
            Quantile or a sequence of quantiles to compute, which must be between 0 and 1 inclusive.
        tracewise : bool, optional, default False
            If `True`, the quantiles are computed for each trace independently, otherwise for the entire gather.
        use_global : bool, optional, default False
            If `True`, the survey's quantiles are used, otherwise the quantiles are computed for the gather data.

        Returns
        -------
        q : float or array-like of floats
            The `q`-th quantile values.

        Raises
        ------
        ValueError
            If `use_global` is `True` but global statistics were not calculated.
        """
        if use_global:
            return self.survey.get_quantile(q)
        quantiles = self._apply_agg_func(func=np.nanquantile, tracewise=tracewise, q=q).astype(np.float32)
        # return the same type as q in case of global calculation: either single float or array-like
        return quantiles.item() if not tracewise and quantiles.ndim == 0 else quantiles

    @batch_method(target='threads')
    def scale_standard(self, tracewise=True, use_global=False, eps=1e-10):
        r"""Standardize the gather by removing the mean and scaling to unit variance.

        The standard score of a gather `g` is calculated as:
        :math:`G = \frac{g - m}{s + eps}`,
        where:
        `m` - the mean of the gather or global average if `use_global=True`,
        `s` - the standard deviation of the gather or global standard deviation if `use_global=True`,
        `eps` - a constant that is added to the denominator to avoid division by zero.

        Notes
        -----
        1. The presence of NaN values in the gather will lead to incorrect behavior of the scaler.
        2. Standardization is performed inplace.

        Parameters
        ----------
        tracewise : bool, optional, defaults to True
            If `True`, mean and standard deviation are calculated for each trace independently. Otherwise they are
            calculated for the entire gather.
        use_global : bool, optional, defaults to False
            If `True`, parent survey's mean and std are used, otherwise gather statistics are computed.
        eps : float, optional, defaults to 1e-10
            A constant to be added to the denominator to avoid division by zero.

        Returns
        -------
        self : Gather
            Standardized gather.

        Raises
        ------
        ValueError
            If `use_global` is `True` but global statistics were not calculated.
        """
        if use_global:
            if not self.survey.has_stats:
                raise ValueError('Global statistics were not calculated, call `Survey.collect_stats` first.')
            mean = self.survey.mean
            std = self.survey.std
        else:
            mean = self._apply_agg_func(func=np.mean, tracewise=tracewise, keepdims=True)
            std = self._apply_agg_func(func=np.std, tracewise=tracewise, keepdims=True)
        self.data = normalization.scale_standard(self.data, mean, std, np.float32(eps))
        return self

    @batch_method(target='for')
    def scale_maxabs(self, q_min=0, q_max=1, tracewise=True, use_global=False, clip=False, eps=1e-10):
        r"""Scale the gather by its maximum absolute value.

        Maxabs scale of the gather `g` is calculated as:
        :math: `G = \frac{g}{m + eps}`,
        where:
        `m` - the maximum of absolute values of `q_min`-th and `q_max`-th quantiles,
        `eps` - a constant that is added to the denominator to avoid division by zero.

        Quantiles are used to minimize the effect of amplitude outliers on the scaling result. Default 0 and 1
        quantiles represent the minimum and maximum values of the gather respectively and result in usual max-abs
        scaler behavior.

        Notes
        -----
        1. The presence of NaN values in the gather will lead to incorrect behavior of the scaler.
        2. Maxabs scaling is performed inplace.

        Parameters
        ----------
        q_min : float, optional, defaults to 0
            A quantile to be used as a gather minimum during scaling.
        q_max : float, optional, defaults to 1
            A quantile to be used as a gather maximum during scaling.
        tracewise : bool, optional, defaults to True
            If `True`, quantiles are calculated for each trace independently. Otherwise they are calculated for the
            entire gather.
        use_global : bool, optional, defaults to False
            If `True`, parent survey's quantiles are used, otherwise gather quantiles are computed.
        clip : bool, optional, defaults to False
            Whether to clip the scaled gather to the [-1, 1] range.
        eps : float, optional, defaults to 1e-10
            A constant to be added to the denominator to avoid division by zero.

        Returns
        -------
        self : Gather
            Scaled gather.

        Raises
        ------
        ValueError
            If `use_global` is `True` but global statistics were not calculated.
        """
        min_value, max_value = self.get_quantile([q_min, q_max], tracewise=tracewise, use_global=use_global)
        self.data = normalization.scale_maxabs(self.data, min_value, max_value, clip, np.float32(eps))
        return self

    @batch_method(target='for')
    def scale_minmax(self, q_min=0, q_max=1, tracewise=True, use_global=False, clip=False, eps=1e-10):
        r"""Linearly scale the gather to a [0, 1] range.

        The transformation of the gather `g` is given by:
        :math:`G=\frac{g - min}{max - min + eps}`
        where:
        `min` and `max` - `q_min`-th and `q_max`-th quantiles respectively,
        `eps` - a constant that is added to the denominator to avoid division by zero.

        Notes
        -----
        1. The presence of NaN values in the gather will lead to incorrect behavior of the scaler.
        2. Minmax scaling is performed inplace.

        Parameters
        ----------
        q_min : float, optional, defaults to 0
            A quantile to be used as a gather minimum during scaling.
        q_max : float, optional, defaults to 1
            A quantile to be used as a gather maximum during scaling.
        tracewise : bool, optional, defaults to True
            If `True`, quantiles are calculated for each trace independently. Otherwise they are calculated for the
            entire gather.
        use_global : bool, optional, defaults to False
            If `True`, parent survey's quantiles are used, otherwise gather quantiles are computed.
        clip : bool, optional, defaults to False
            Whether to clip the scaled gather to the [0, 1] range.
        eps : float, optional, defaults to 1e-10
            A constant to be added to the denominator to avoid division by zero.

        Returns
        -------
        self : Gather
            Scaled gather.

        Raises
        ------
        ValueError
            If `use_global` is `True` but global statistics were not calculated.
        """
        min_value, max_value = self.get_quantile([q_min, q_max], tracewise=tracewise, use_global=use_global)
        self.data = normalization.scale_minmax(self.data, min_value, max_value, clip, np.float32(eps))
        return self

    #------------------------------------------------------------------------#
    #                    First-breaks processing methods                     #
    #------------------------------------------------------------------------#

    @batch_method(target="threads", copy_src=False)
    def pick_to_mask(self, first_breaks_col=HDR_FIRST_BREAK):
        """Convert first break times to a binary mask with the same shape as `gather.data` containing zeros before the
        first arrivals and ones after for each trace.

        Parameters
        ----------
        first_breaks_col : str, optional, defaults to :const:`~const.HDR_FIRST_BREAK`
            A column of `self.headers` that contains first arrival times, measured in milliseconds.

        Returns
        -------
        gather : Gather
            A new `Gather` with calculated first breaks mask in its `data` attribute.
        """
        mask = convert_times_to_mask(times=self[first_breaks_col], samples=self.samples).astype(np.int32)
        gather = self.copy(ignore='data')
        gather.data = mask
        return gather

    @batch_method(target='threads', args_to_unpack='save_to')
    def mask_to_pick(self, threshold=0.5, first_breaks_col=HDR_FIRST_BREAK, save_to=None):
        """Convert a first break mask saved in `data` into times of first arrivals.

        For a given trace each value of the mask represents the probability that the corresponding index is greater
        than the index of the first break.

        Notes
        -----
        A detailed description of conversion heuristic used can be found in :func:`~general_utils.convert_mask_to_pick`
        docs.

        Parameters
        ----------
        threshold : float, optional, defaults to 0.5
            A threshold for trace mask value to refer its index to be either pre- or post-first break.
        first_breaks_col : str, optional, defaults to :const:`~const.HDR_FIRST_BREAK`
            Headers column to save first break times to.
        save_to : Gather or str, optional
            An extra `Gather` to save first break times to. Generally used to conveniently pass first break times from
            a `Gather` instance with a first break mask to an original `Gather`.
            May be `str` if called in a pipeline: in this case it defines a component with gathers to save first break
            times to.

        Returns
        -------
        self : Gather
            A gather with first break times in headers column defined by `first_breaks_col`.
        """
        picking_times = convert_mask_to_pick(mask=self.data, samples=self.samples, threshold=threshold)
        self[first_breaks_col] = picking_times
        if save_to is not None:
            save_to[first_breaks_col] = picking_times
        return self

    @batch_method(target='for', use_lock=True)
    def dump_first_breaks(self, path, trace_id_cols=('FieldRecord', 'TraceNumber'), first_breaks_col=HDR_FIRST_BREAK,
                          col_space=8, encoding="UTF-8"):
        """ Save first break picking times to a file.

        Each line in the resulting file corresponds to one trace, where all columns but
        the last one store values from `trace_id_cols` headers and identify the trace
        while the last column stores first break time from `first_breaks_col` header.

        Parameters
        ----------
        path : str
            Path to the file.
        trace_id_cols : tuple of str, defaults to ('FieldRecord', 'TraceNumber')
            Columns names from `self.headers` that act as trace id. These would be present in the file.
        first_breaks_col : str, defaults to :const:`~const.HDR_FIRST_BREAK`
            Column name from `self.headers` where first break times are stored.
        col_space : int, defaults to 8
            The minimum width of each column.
        encoding : str, optional, defaults to "UTF-8"
            File encoding.

        Returns
        -------
        self : Gather
            Gather unchanged
        """
        rows = self[to_list(trace_id_cols) + [first_breaks_col]]

        # SEG-Y specification states that all headers values are integers, but first break values can be float
        row_fmt = '{:{col_space}.0f}' * (rows.shape[1] - 1) + '{:{col_space}.2f}\n'
        fmt = row_fmt * len(rows)
        rows_as_str = fmt.format(*rows.ravel(), col_space=col_space)

        with open(path, 'a', encoding=encoding) as f:
            f.write(rows_as_str)
        return self

    @batch_method(target="for", copy_src=False)  # pylint: disable-next=too-many-arguments
    def calculate_refractor_velocity(self, init=None, bounds=None, n_refractors=None, max_offset=None,
                                     min_velocity_step=1, min_refractor_size=1, loss="L1", huber_coef=20, tol=1e-5,
                                     first_breaks_col=HDR_FIRST_BREAK, correct_uphole=None, **kwargs):
        """Fit a near-surface velocity model by offsets of traces and times of their first breaks.

        Notes
        -----
        Please refer to the :class:`~refractor_velocity.RefractorVelocity` docs for more details about the velocity
        model, its computation algorithm and available parameters. At least one of `init`, `bounds` or `n_refractors`
        should be passed.

        Examples
        --------
        >>> refractor_velocity = gather.calculate_refractor_velocity(n_refractors=2)

        Parameters
        ----------
        init : dict, optional
            Initial values of model parameters.
        bounds : dict, optional
            Lower and upper bounds of model parameters.
        n_refractors : int, optional
            The number of refractors described by the model.
        max_offset : float, optional
            Maximum offset reliably described by the model. Inferred automatically by `offsets`, `init` and `bounds`
            provided but should be preferably explicitly passed.
        min_velocity_step : int, or 1d array-like with shape (n_refractors - 1,), optional, defaults to 1
            Minimum difference between velocities of two adjacent refractors. Default value ensures that velocities are
            strictly increasing.
        min_refractor_size : int, or 1d array-like with shape (n_refractors,), optional, defaults to 1
            Minimum offset range covered by each refractor. Default value ensures that refractors do not degenerate
            into single points.
        loss : str, optional, defaults to "L1"
            Loss function to be minimized. Should be one of "MSE", "huber", "L1", "soft_L1", or "cauchy".
        huber_coef : float, optional, default to 20
            Coefficient for Huber loss function.
        tol : float, optional, defaults to 1e-5
            Precision goal for the value of loss in the stopping criterion.
        first_breaks_col : str, optional, defaults to :const:`~const.HDR_FIRST_BREAK`
            Column name from `self.headers` where times of first break are stored.
        correct_uphole : bool, optional
            Whether to perform uphole correction by adding values of "SourceUpholeTime" header to times of first breaks
            emulating the case when sources are located on the surface. If not given, correction is performed if
            "SourceUpholeTime" header is loaded.
        kwargs : misc, optional
            Additional `SLSQP` options, see https://docs.scipy.org/doc/scipy/reference/optimize.minimize-slsqp.html for
            more details.

        Returns
        -------
        rv : RefractorVelocity
            Constructed near-surface velocity model.
        """
        times = self[first_breaks_col]
        if correct_uphole is None:
            correct_uphole = "SourceUpholeTime" in self.available_headers
        if correct_uphole:
            times = times + self["SourceUpholeTime"]
        return RefractorVelocity.from_first_breaks(self.offsets, times, init, bounds, n_refractors, max_offset,
                                                   min_velocity_step, min_refractor_size, loss, huber_coef, tol,
                                                   coords=self.coords, is_uphole_corrected=correct_uphole, **kwargs)

    #------------------------------------------------------------------------#
    #                         Gather muting methods                          #
    #------------------------------------------------------------------------#

    @batch_method(target="threads", args_to_unpack="muter")
    def mute(self, muter, fill_value=np.nan):
        """Mute the gather using given `muter` which defines an offset-time boundary above which gather amplitudes will
        be set to `fill_value`.

        Parameters
        ----------
        muter : Muter, MuterField or str
            A muter to use. `Muter` instance is used directly. If `MuterField` instance is passed, a `Muter`
            corresponding to gather coordinates is fetched from it.
            May be `str` if called in a pipeline: in this case it defines a component with muters to apply.
        fill_value : float, optional, defaults to np.nan
            A value to fill the muted part of the gather with.

        Returns
        -------
        self : Gather
            Muted gather.
        """
        if isinstance(muter, MuterField):
            muter = muter(self.coords)
        if not isinstance(muter, Muter):
            raise ValueError("muter must be of Muter or MuterField type")
        self.data = mute_gather(gather_data=self.data, muting_times=muter(self.offsets), samples=self.samples,
                                fill_value=fill_value)
        return self

    #------------------------------------------------------------------------#
    #             Vertical Velocity Spectrum calculation methods             #
    #------------------------------------------------------------------------#

    @batch_method(target="for", copy_src=False)
    def calculate_vertical_velocity_spectrum(self, velocities=None, window_size=50, mode="semblance",
                                             max_stretch_factor=np.inf):
        """Calculate vertical velocity spectrum for the gather.

        Notes
        -----
        A detailed description of vertical velocity spectrum and its computation algorithm can be found in
        :func:`~velocity_spectrum.VerticalVelocitySpectrum` docs.

        Examples
        --------
        Calculate vertical velocity spectrum with default parameters: velocities evenly spaces around default stacking
        velocity, 50 ms temporal window size, semblance coherency measure and no muting of hodograph stretching:
        >>> velocity_spectrum = gather.calculate_vertical_velocity_spectrum()

        Calculate vertical velocity spectrum for 200 velocities from 2000 to 6000 m/s, temporal window size of 128 ms,
        crosscorrelation coherency measure and muting stretching effects greater than 0.65:
        >>> velocity_spectrum = gather.calculate_vertical_velocity_spectrum(
                                                                velocities=np.linspace(2000, 6000, 200),
                                                                window_size=128, mode='CC', max_stretch_factor=0.65)

        Parameters
        ----------
        velocities : 1d np.ndarray or None, optional, defaults to None.
            Range of velocity values for which velocity spectrum is calculated. Measured in meters/seconds.
            If not provided velocity range is inferred from const.DEFAULT_STACKING_VELOCITY evaluated for gather times
            and then additionally extended by 20%. Spectrum velocities are evenly sampled from this range
            with a step of 100 m/s.
        window_size : int, optional, defaults to 50
            Temporal window size used for velocity spectrum calculation. The higher the `window_size` is, the smoother
            the resulting velocity spectrum will be but to the detriment of small details. Measured in ms.
        mode: str, optional, defaults to 'semblance'
            The measure for estimating hodograph coherency.
            The available options are:
                `semblance` or `NE`,
                `stacked_amplitude` or `S`,
                `normalized_stacked_amplitude` or `NS`,
                `crosscorrelation` or `CC`,
                `energy_normalized_crosscorrelation` or `ENCC`
        max_stretch_factor : float, defaults to np.inf
            Max allowable factor for the muter that attenuates the effect of waveform stretching after nmo correction.
            This mute is applied after nmo correction for each provided velocity and before coherency calculation.
            The lower the value, the stronger the mute. In case np.inf(default) no mute is applied.
            Reasonably good value is 0.65

        Returns
        -------
        vertical_velocity_spectrum : VerticalVelocitySpectrum
            Calculated vertical velocity spectrum.
        """
        return VerticalVelocitySpectrum(gather=self, velocities=velocities, window_size=window_size, mode=mode,
                                        max_stretch_factor=max_stretch_factor)

    @batch_method(target="for", args_to_unpack="stacking_velocity", copy_src=False)
    def calculate_residual_velocity_spectrum(self, stacking_velocity, n_velocities=140, relative_margin=0.2,
                                             window_size=50, mode="semblance", max_stretch_factor=np.inf):
        """Calculate residual velocity spectrum for the gather and provided stacking velocity.

        Notes
        -----
        A detailed description of residual velocity spectrum and its computation algorithm can be found in
        :func:`~velocity_spectrum.ResidualVelocitySpectrum` docs.


        Examples
        --------
        Calculate residual velocity spectrum for a gather and a stacking velocity, loaded from a file:
        >>> velocity = StackingVelocity.from_file(velocity_path)
        >>> residual_spectrum = gather.calculate_residual_velocity_spectrum(velocity, n_velocities=100, window_size=8)

        Parameters
        ----------
        stacking_velocity : StackingVelocity or StackingVelocityField or str
            Stacking velocity around which residual velocity spectrum is calculated.
            `StackingVelocity` instance is used directly. If `StackingVelocityField` instance is passed,
            a `StackingVelocity` corresponding to gather coordinates is fetched from it.
            May be `str` if called in a pipeline: in this case it defines a component with stacking velocities to use.
        n_velocities : int, optional, defaults to 140
            The number of velocities to compute residual velocity spectrum for.
        relative_margin : float, optional, defaults to 0.2
            Relative velocity margin, that determines the velocity range for residual spectrum calculation
            for each time `t` as `stacking_velocity(t)` * (1 +- `relative_margin`).
        window_size : int, optional, defaults to 50
            Temporal window size used for residual velocity spectrum calculation. Measured in ms.
            The higher the `window_size` is, the smoother the resulting spectrum will be but to the
            detriment of small details.
        mode: str, optional, defaults to 'semblance'
            The measure for estimating hodograph coherency.
            The available options are:
                `semblance` or `NE`,
                `stacked_amplitude` or `S`,
                `normalized_stacked_amplitude` or `NS`,
                `crosscorrelation` or `CC`,
                `energy_normalized_crosscorrelation` or `ENCC`
        max_stretch_factor : float, defaults to np.inf
            Max allowable factor for the muter that attenuates the effect of waveform stretching after nmo correction.
            This mute is applied after nmo correction for each provided velocity and before coherency calculation.
            The lower the value, the stronger the mute. In case np.inf(default) no mute is applied.
            Reasonably good value is 0.65

        Returns
        -------
        residual_velocity_spectrum : ResidualVelocitySpectrum
            Calculated residual velocity spectrum.
        """
        if isinstance(stacking_velocity, StackingVelocityField):
            stacking_velocity = stacking_velocity(self.coords)
        return ResidualVelocitySpectrum(gather=self, stacking_velocity=stacking_velocity, n_velocities=n_velocities,
                                        window_size=window_size, relative_margin=relative_margin, mode=mode,
                                        max_stretch_factor=max_stretch_factor)

    #------------------------------------------------------------------------#
    #                           Gather corrections                           #
    #------------------------------------------------------------------------#

    @batch_method(target="threads", args_to_unpack="refractor_velocity")
    def apply_lmo(self, refractor_velocity, delay=100, fill_value=np.nan, event_headers=None, correct_uphole=None):
        """Perform gather linear moveout correction using the given near-surface velocity model.

        Parameters
        ----------
        refractor_velocity : int, float, RefractorVelocity, RefractorVelocityField or str
            Near-surface velocity model to perform LMO correction with. `RefractorVelocity` instance is used directly.
            If `RefractorVelocityField` instance is passed, a `RefractorVelocity` corresponding to gather coordinates
            is fetched from it. If `int` or `float` then constant-velocity correction is performed.
            May be `str` if called in a pipeline: in this case it defines a component with refractor velocities to use.
        delay : float, optional, defaults to 100
            An extra delay in milliseconds introduced in each trace, positive values result in shifting gather traces
            down. Used to center the first breaks hodograph around the delay value instead of 0.
        fill_value : float, optional, defaults to np.nan
            Value used to fill the amplitudes outside the gather bounds after moveout.
        event_headers : str, list, or None, optional, defaults to None
            Headers columns which will be LMO-corrected inplace.
        correct_uphole : bool, optional
            Whether to perform uphole correction by adding values of "SourceUpholeTime" header to estimated delay
            times. If enabled, centers first breaks around `delay` for uphole surveys. If not given, correction is
            performed if "SourceUpholeTime" header is loaded and given `refractor_velocity` was also uphole corrected.

        Returns
        -------
        self : Gather
            LMO-corrected gather.

        Raises
        ------
        ValueError
            If wrong type of `refractor_velocity` is passed.
        """
        if isinstance(refractor_velocity, (int, float)):
            refractor_velocity = RefractorVelocity.from_constant_velocity(refractor_velocity)
        if isinstance(refractor_velocity, RefractorVelocityField):
            refractor_velocity = refractor_velocity(self.coords)
        if not isinstance(refractor_velocity, RefractorVelocity):
            raise ValueError("refractor_velocity must be of int, float, RefractorVelocity or RefractorVelocityField "
                             "type")

        trace_delays = delay - refractor_velocity(self.offsets)
        if correct_uphole is None:
            correct_uphole = "SourceUpholeTime" in self.available_headers and refractor_velocity.is_uphole_corrected
        if correct_uphole:
            trace_delays += self["SourceUpholeTime"]
        trace_delays_samples = times_to_indices(trace_delays, self.samples, round=True).astype(int)
        self.data = correction.apply_lmo(self.data, trace_delays_samples, fill_value)
        if event_headers is not None:
            self[to_list(event_headers)] += trace_delays.reshape(-1, 1)
        return self

    @batch_method(target="threads", args_to_unpack="stacking_velocity")
    def apply_nmo(self, stacking_velocity, mute_crossover=False, max_stretch_factor=np.inf, fill_value=np.nan):
        """Perform gather normal moveout correction using the given stacking velocity.

        Notes
        -----
        A detailed description of NMO correction can be found in :func:`~utils.correction.apply_nmo` docs.

        Parameters
        ----------
        stacking_velocity : int, float, StackingVelocity, StackingVelocityField or str
            Stacking velocities to perform NMO correction with. `StackingVelocity` instance is used directly. If
            `StackingVelocityField` instance is passed, a `StackingVelocity` corresponding to gather coordinates is
            fetched from it. If `int` or `float` then constant-velocity correction is performed.
            May be `str` if called in a pipeline: in this case it defines a component with stacking velocities to use.
        mute_crossover: bool, optional, defaults to False
            Whether to mute areas where the time reversal occurred after nmo corrections.
        max_stretch_factor : float, optional, defaults to np.inf
            Max allowable factor for the muter that attenuates the effect of waveform stretching after nmo correction.
            The lower the value, the stronger the mute. In case np.inf (default) no mute is applied.
            Reasonably good value is 0.65
        fill_value : float, optional, defaults to np.nan
            Value used to fill the amplitudes outside the gather bounds after moveout.

        Returns
        -------
        self : Gather
            NMO-corrected gather.

        Raises
        ------
        ValueError
            If wrong type of `stacking_velocity` is passed.
        """
        if isinstance(stacking_velocity, (int, float)):
            stacking_velocity = StackingVelocity.from_constant_velocity(stacking_velocity)
        if isinstance(stacking_velocity, StackingVelocityField):
            stacking_velocity = stacking_velocity(self.coords)
        if not isinstance(stacking_velocity, StackingVelocity):
            raise ValueError("stacking_velocity must be of int, float, StackingVelocity or StackingVelocityField type")

        velocities_ms = stacking_velocity(self.times) / 1000  # from m/s to m/ms
        self.data = correction.apply_nmo(self.data, self.times, self.offsets, velocities_ms,
                                         self.sample_interval, mute_crossover, max_stretch_factor, fill_value)
        return self

    #------------------------------------------------------------------------#
    #                       General processing methods                       #
    #------------------------------------------------------------------------#

    @batch_method(target="threads")
    def sort(self, by):
        """Sort gather by specified headers.

        Parameters
        ----------
        by : str or iterable of str
            Headers names to sort the gather by.

        Returns
        -------
        self : Gather
            Gather sorted by given headers. Sets `sort_by` attribute to `by`.
        """
        by = to_list(by)
        if by == to_list(self.sort_by)[:len(by)]:
            return self

        order = np.lexsort(self[by[::-1]].T)
        self.sort_by = by[0] if len(by) == 1 else by
        self.data = self.data[order]
        self.headers = self.headers.iloc[order]
        return self

    @batch_method(target="for")
    def get_central_gather(self):
        """Get a central CDP gather from a supergather.

        A supergather has `SUPERGATHER_INLINE_3D` and `SUPERGATHER_CROSSLINE_3D` headers columns, whose values equal to
        values of `INLINE_3D` and `CROSSLINE_3D` only for traces from the central CDP gather. Read more about
        supergather generation in :func:`~Survey.generate_supergathers` docs.

        Returns
        -------
        self : Gather
            `self` with only traces from the central CDP gather kept. Updates `self.headers` and `self.data` inplace.
        """
        line_cols = self["INLINE_3D", "CROSSLINE_3D", "SUPERGATHER_INLINE_3D", "SUPERGATHER_CROSSLINE_3D"]
        mask = (line_cols[:, :2] == line_cols[:, 2:]).all(axis=1)
        self.headers = self.headers.loc[mask]
        self.data = self.data[mask]
        return self

    @batch_method(target="threads")
    def stack(self, amplify_factor=0):
        """Stack a gather by calculating mean value of all non-nan amplitudes for each time over the offset axis.

        The resulting gather will contain a single trace with `headers` matching those of the first input trace.

        Parameters
        ----------
        amplify_factor : float in range [0, 1], optional, defaults to 0
            Amplifying factor which affects the normalization of the sum of hodographs amplitudes.
<<<<<<< HEAD
            The amplitudes sum is multiplied by amplify_factor/sqrt(N) + (1 - amplify_factor)/N, where N is the number
            of live (non muted) amplitudes. Acts as the coherency amplifier for long hodographs. Note that in case
            amplify_factor=0 (default), sum of trace amplitudes is simply divided by N, so that stack amplitude is the
            average of ensemble amplitudes. Must be in [0, 1] range.
=======
            The amplitudes sum is multiplied by amplify_factor/sqrt(N) + (1 - amplify_factor)/N,
            where N is the number of live(non muted) amplitudes. Acts as the coherency amplifier for long hodographs.
            Note that in case amplify_factor=0 (default), sum of trace amplitudes is simply divided by N,
            so that stack amplitude is the average of ensemble amplitudes. Must be in [0, 1] range.
>>>>>>> 0a2a3032

        Returns
        -------
        gather : Gather
            Stacked gather.
        """
        amplify_factor = np.clip(amplify_factor, 0, 1)
        self.headers = self.headers.iloc[[0]]  # Preserve headers of the first trace of the gather being stacked
        self.data = stacked_amplitude(self.data, amplify_factor, abs=False)[0].reshape(1, -1)
        return self

    def crop(self, origins, crop_shape, n_crops=1, stride=None, pad_mode='constant', **kwargs):
        """Crop gather data.

        Parameters
        ----------
        origins : list, tuple, np.ndarray or str
            Origins define top-left corners for each crop (the first trace and the first time sample respectively)
            or a rule used to calculate them. All array-like values are cast to an `np.ndarray` and treated as origins
            directly, except for a 2-element tuple of `int`, which will be treated as a single individual origin.
            If `str`, represents a mode to calculate origins. Two options are supported:
            - "random": calculate `n_crops` crops selected randomly using a uniform distribution over the gather data,
              so that no crop crosses gather boundaries,
            - "grid": calculate a deterministic uniform grid of origins, whose density is determined by `stride`.
        crop_shape : tuple with 2 elements
            Shape of the resulting crops.
        n_crops : int, optional, defaults to 1
            The number of generated crops if `origins` is "random".
        stride : tuple with 2 elements, optional, defaults to crop_shape
            Steps between two adjacent crops along both axes if `origins` is "grid". The lower the value is, the more
            dense the grid of crops will be. An extra origin will always be placed so that the corresponding crop will
            fit in the very end of an axis to guarantee complete data coverage with crops regardless of passed
            `crop_shape` and `stride`.
        pad_mode : str or callable, optional, defaults to 'constant'
            Padding mode used when a crop with given origin and shape crossed boundaries of gather data. Passed
            directly to `np.pad`, see https://numpy.org/doc/stable/reference/generated/numpy.pad.html for more
            details.
        kwargs : dict, optional
            Additional keyword arguments to `np.pad`.

        Returns
        -------
        crops : CroppedGather
            Calculated gather crops.
        """
        origins = make_origins(origins, self.shape, crop_shape, n_crops, stride)
        return CroppedGather(self, origins, crop_shape, pad_mode, **kwargs)

    @batch_method(target="threads")
    def bandpass_filter(self, low=None, high=None, filter_size=81, **kwargs):
        """Filter frequency spectrum of the gather.

        `low` and `high` define the range of the remaining signal frequencies. If both of them are given, acts as a
        bandpass filter. If only one of them is given, acts as a highpass or lowpass filter respectively.

        Examples
        --------
        Apply highpass filter: remove all the frequencies bellow 30 Hz.
        >>> gather.bandpass_filter(low=30)

        Apply bandpass filter: keep frequencies within [30, 100] Hz range.
        >>> gather.bandpass_filter(low=30, high=100)

        Apply lowpass filter, remove all the frequencies above 100 Hz.
        >>> gather.bandpass_filter(high=100)

        Notes
        -----
        Default `filter_size` is set to 81 to guarantee that transition bandwidth of the filter does not exceed 10% of
        the Nyquist frequency for the default Hamming window.

        Parameters
        ----------
        low : float, optional
            Lower bound for the remaining frequencies.
        high : float, optional
            Upper bound for the remaining frequencies.
        filter_size : int, optional, defaults to 81
            The length of the filter.
        kwargs : misc, optional
            Additional keyword arguments to the `scipy.firwin`.

        Returns
        -------
        self : Gather
            `self` with filtered frequency spectrum.
        """
        filter_size |= 1  # Guarantee that filter size is odd
        pass_zero = low is None
        cutoffs = [cutoff for cutoff in [low, high] if cutoff is not None]

        # Construct the filter and flip it since opencv computes crosscorrelation instead of convolution
        kernel = firwin(filter_size, cutoffs, pass_zero=pass_zero, fs=self.sample_rate, **kwargs)[::-1]
        cv2.filter2D(self.data, dst=self.data, ddepth=-1, kernel=kernel.reshape(1, -1))
        return self

    @batch_method(target="threads")
    def resample(self, new_sample_interval, kind=3, enable_anti_aliasing=True):
        """Change sample interval of traces in the gather.

        This method changes the number of samples in each trace if the new sample interval differs from the current
        one. If downsampling is performed, an anti-aliasing filter can optionally be applied to avoid frequency
        aliasing.

        Parameters
        ----------
        new_sample_interval : float
            New sample interval of seismic traces.
        kind : int or str, optional, defaults to 3
            The interpolation method to use.
            If `int`, use piecewise polynomial interpolation with degree `kind`.
            If `str`, delegate interpolation to scipy.interp1d with mode `kind`.
        enable_anti_aliasing : bool, optional, defaults to True
            Whether to apply anti-aliasing filter or not. Ignored in case of upsampling.

        Returns
        -------
        self : Gather
            Resampled gather.
        """
        current_sample_interval = self.sample_interval

        # Anti-aliasing filter is optionally applied during downsampling to avoid frequency aliasing
        if enable_anti_aliasing and new_sample_interval > current_sample_interval:
            # Smoothly attenuate frequencies starting from 0.8 of the new Nyquist frequency so that all frequencies
            # above the new Nyquist frequency are zeroed out
            nyquist_frequency = 1000 / (2 * new_sample_interval)
            filter_size = int(40 * new_sample_interval / current_sample_interval)
            self.bandpass_filter(high=0.9*nyquist_frequency, filter_size=filter_size, window="hann")

        new_samples = np.arange(self.samples[0], self.samples[-1] + 1e-6, new_sample_interval, self.samples.dtype)

        if isinstance(kind, int):
            data_resampled = piecewise_polynomial(new_samples, self.samples, self.data, kind)
        elif isinstance(kind, str):
            data_resampled = scipy.interpolate.interp1d(self.samples, self.data, kind=kind)(new_samples)

        self.data = data_resampled
        self.samples = new_samples
        return self

    @batch_method(target="threads")
    def apply_agc(self, window_size=250, mode='rms'):
        """Calculate instantaneous or RMS amplitude AGC coefficients and apply them to gather data.

        Parameters
        ----------
        window_size : int, optional, defaults to 250
            Window size to calculate AGC scaling coefficient in, measured in milliseconds.
        mode : str, optional, defaults to 'rms'
            Mode for AGC: if 'rms', root mean squared value of non-zero amplitudes in the given window
            is used as scaling coefficient (RMS amplitude AGC), if 'abs' - mean of absolute non-zero
            amplitudes (instantaneous AGC).

        Raises
        ------
        ValueError
            If window_size is less than 2 * `sample_interval` milliseconds or larger than trace length.
            If mode is neither 'rms' nor 'abs'.

        Returns
        -------
        self : Gather
            Gather with AGC applied to its data.
        """
        # Cast window from ms to samples
        window_size_samples = int(window_size // self.sample_interval) + 1

        if mode not in ['abs', 'rms']:
            raise ValueError(f"mode should be either 'abs' or 'rms', but {mode} was given")
        if (window_size_samples < 3) or (window_size_samples > self.n_samples):
            raise ValueError(f'window_size should be at least {2*self.sample_interval} milliseconds and '
                             f'{(self.n_samples-1)*self.sample_interval} at most, but {window_size} was given')
        self.data = gain.apply_agc(data=self.data, window_size=window_size_samples, mode=mode)
        return self

    @batch_method(target="threads")
    def apply_sdc(self, velocity=None, v_pow=2, t_pow=1):
        """Calculate spherical divergence correction coefficients and apply them to gather data.

        Parameters
        ----------
        velocities: StackingVelocity or None, optional, defaults to None.
            StackingVelocity that is used to obtain velocities at self.times, measured in meters / second.
            If None, default StackingVelocity object is used.
        v_pow : float, optional, defaults to 2
            Velocity power value.
        t_pow: float, optional, defaults to 1
            Time power value.

        Returns
        -------
        self : Gather
            Gather with applied SDC.
        """
        if velocity is None:
            velocity = DEFAULT_STACKING_VELOCITY
        if not isinstance(velocity, StackingVelocity):
            raise ValueError("Only StackingVelocity instance or None can be passed as velocity")
        self.data = gain.apply_sdc(self.data, v_pow, velocity(self.times), t_pow, self.times)
        return self

    @batch_method(target="for")
    def undo_sdc(self, velocity=None, v_pow=2, t_pow=1):
        """Calculate spherical divergence correction coefficients and use them to undo previously applied SDC.

        Parameters
        ----------
        velocities: StackingVelocity or None, optional, defaults to None.
            StackingVelocity that is used to obtain velocities at self.times, measured in meters / second.
            If None, default StackingVelocity object is used.
        v_pow : float, optional, defaults to 2
            Velocity power value.
        t_pow: float, optional, defaults to 1
            Time power value.

        Returns
        -------
        self : Gather
            Gather without SDC.
        """
        if velocity is None:
            velocity = DEFAULT_STACKING_VELOCITY
        if not isinstance(velocity, StackingVelocity):
            raise ValueError("Only StackingVelocity instance or None can be passed as velocity")
        self.data = gain.undo_sdc(self.data, v_pow, velocity(self.times), t_pow, self.times)
        return self

    #------------------------------------------------------------------------#
    #                         Visualization methods                          #
    #------------------------------------------------------------------------#

    @plotter(figsize=(10, 7), args_to_unpack="masks")
    def plot(self, mode="seismogram", *, title=None, x_ticker=None, y_ticker=None, ax=None, **kwargs):
        """Plot gather traces.

        The traces can be displayed in a number of representations, depending on the `mode` provided. Currently, the
        following options are supported:
        - `seismogram`: a 2d grayscale image of seismic traces. This mode supports the following `kwargs`:
            * `colorbar`: whether to add a colorbar to the right of the gather plot (defaults to `False`). If `dict`,
              defines extra keyword arguments for `matplotlib.figure.Figure.colorbar`,
            * `q_vmin`, `q_vmax`: quantile range of amplitude values covered by the colormap (defaults to 0.1 and 0.9),
            * Any additional arguments for `matplotlib.pyplot.imshow`. Note, that `vmin` and `vmax` arguments take
              priority over `q_vmin` and `q_vmax` respectively.
        - `wiggle`: an amplitude vs time plot for each trace of the gather as an oscillating line around its mean
          amplitude. This mode supports the following `kwargs`:
            * `norm_tracewise`: specifies whether to standardize each trace independently or use gather mean amplitude
              and standard deviation (defaults to `True`),
            * `std`: amplitude scaling factor. Higher values result in higher plot oscillations (defaults to 0.5),
            * `lw` and `alpha`: width of the lines and transparency of polygons, by default estimated
              based on the number of traces in the gather and figure size.
            * `color`: defines a color for traces,
            * Any additional arguments for `matplotlib.pyplot.plot`.
        - `hist`: a histogram of the trace data amplitudes or header values. This mode supports the following `kwargs`:
            * `bins`: if `int`, the number of equal-width bins; if sequence, bin edges that include the left edge of
              the first bin and the right edge of the last bin,
            * `grid`: whether to show the grid lines,
            * `log`: set y-axis to log scale. If `True`, formatting defined in `y_ticker` is discarded,
            * Any additional arguments for `matplotlib.pyplot.hist`.

        Some areas of a gather may be highlighted in color by passing optional `masks` argument. Trace headers, whose
        values are measured in milliseconds (e.g. first break times) may be displayed over a seismogram or wiggle plot
        if passed as `event_headers`. If `top_header` is passed, an auxiliary scatter plot of values of this header
        will be shown on top of the gather plot.

        While the source of label ticks for both `x` and `y` is defined by `x_tick_src` and `y_tick_src`, ticker
        appearance can be controlled via `x_ticker` and `y_ticker` parameters respectively. In the most general form,
        each of them is a `dict` with the following most commonly used keys:
        - `label`: axis label. Can be any string.
        - `round_to`: the number of decimal places to round tick labels to (defaults to 0).
        - `rotation`: the rotation angle of tick labels in degrees (defaults to 0).
        - One of the following keys, defining the way to place ticks:
            * `num`: place a given number of evenly-spaced ticks,
            * `step_ticks`: place ticks with a given step between two adjacent ones,
            * `step_labels`: place ticks with a given step between two adjacent ones in the units of the corresponding
              labels (e.g. place a tick every 200ms for `y` axis or every 300m offset for `x` axis). This option is
              valid only for "seismogram" and "wiggle" modes.
        A short argument form allows defining both tickers labels as a single `str`, which will be treated as the value
        for the `label` key. See :func:`~plot_utils.set_ticks` for more details on the ticker parameters.

        Parameters
        ----------
        mode : "seismogram", "wiggle" or "hist", optional, defaults to "seismogram"
            A type of the gather representation to display:
            - "seismogram": a 2d grayscale image of seismic traces;
            - "wiggle": an amplitude vs time plot for each trace of the gather;
            - "hist": histogram of the data amplitudes or some header values.
        title : str or dict, optional, defaults to None
            If `str`, a title of the plot.
            If `dict`, should contain keyword arguments to pass to `matplotlib.axes.Axes.set_title`. In this case, the
            title string is stored under the `label` key.
        x_ticker : str or dict, optional, defaults to None
            Parameters to control `x` axis label and ticker formatting and layout.
            If `str`, it will be displayed as axis label.
            If `dict`, the axis label is specified under the "label" key and the rest of keys define labels formatting
            and layout, see :func:`~plot_utils.set_ticks` for more details.
            If not given, axis label is defined by `x_tick_src`.
        y_ticker : str or dict, optional, defaults to None
            Parameters to control `y` axis label and ticker formatting and layout.
            If `str`, it will be displayed as axis label.
            If `dict`, the axis label is specified under the "label" key and the rest of keys define labels formatting
            and layout, see :func:`~plot_utils.set_ticks` for more details.
            If not given, axis label is defined by `y_tick_src`.
        ax : matplotlib.axes.Axes, optional, defaults to None
            An axis of the figure to plot on. If not given, it will be created automatically.
        x_tick_src : str, optional
            Source of the tick labels to be plotted on x axis. For "seismogram" and "wiggle" can be either "index"
            (default if gather is not sorted) or any header; for "hist" it also defines the data source and can be
            either "amplitude" (default) or any header.
            Also serves as a default for axis label.
        y_tick_src : str, optional
            Source of the tick labels to be plotted on y axis. For "seismogram" and "wiggle" can be either "time"
            (default) or "samples"; has no effect in "hist" mode. Also serves as a default for axis label.
        event_headers : str, array-like or dict, optional, defaults to None
            Valid only for "seismogram" and "wiggle" modes.
            Headers, whose values will be displayed over the gather plot. Must be measured in milliseconds.
            If `dict`, allows controlling scatter plot options and handling outliers (header values falling out the `y`
            axis range). The following keys are supported:
            - `headers`: header names, can be either `str` or an array-like.
            - `process_outliers`: an approach for outliers processing. Available options are:
                * `clip`: clip outliers to fit the range of `y` axis,
                * `discard`: do not display outliers,
                * `none`: plot all the header values (default behavior).
            - Any additional arguments for `matplotlib.axes.Axes.scatter`.
            If some dictionary value is array-like, each its element will be associated with the corresponding header.
            Otherwise, the single value will be used for all the scatter plots.
        top_header : str, optional, defaults to None
            Valid only for "seismogram" and "wiggle" modes.
            The name of a header whose values will be plotted on top of the gather plot.
        masks : array-like, str, dict or Gather, optional, defaults to None
            Valid only for "seismogram" and "wiggle" modes.
            Mask or list of masks to plot on top of the gather plot.
            If `array-like` either mask or list of masks where each mask should be one of:
            - `2d array`, a mask with shape equals to self.shape to plot on top of the gather plot;
            - `1d array`, a vector containing self.n_traces elements that determines which traces to mask;
            - `Gather`, its `data` attribute will be treated as a mask, note that Gather shape should be the same as
            self.shape;
            - `str`, either a header name to take mask from or a batch component name.
            If `dict`, the mask (or list of masks) is specified under the "masks" key and the rest of keys define masks
            layout. The following keys are supported:
                - `masks`: mask or list of masks,
                - `threshold`: the value after which all values will be threated as mask,
                - `label`: the name of the mask that will be shown in legend,
                - `color`: mask color,
                - `alpha`: mask transparency.
            If some dictionary value is array-like, each its element will be associated with the corresponding mask.
            Otherwise, the single value will be used for all masks.
        figsize : tuple, optional, defaults to (10, 7)
            Size of the figure to create if `ax` is not given. Measured in inches.
        save_to : str or dict, optional, defaults to None
            If `str`, a path to save the figure to.
            If `dict`, should contain keyword arguments to pass to `matplotlib.pyplot.savefig`. In this case, the path
            is stored under the `fname` key.
            If `None`, the figure is not saved.
        kwargs : misc, optional
            Additional keyword arguments to the plotter depending on the `mode`.

        Returns
        -------
        self : Gather
            Gather unchanged.

        Raises
        ------
        ValueError
            If given `mode` is unknown.
            If `colorbar` is not `bool` or `dict`.
            If `event_headers` argument has the wrong format or given outlier processing mode is unknown.
            If `x_ticker` or `y_ticker` has the wrong format.
        """
        # Cast text-related parameters to dicts and add text formatting parameters from kwargs to each of them
        (title, x_ticker, y_ticker), kwargs = set_text_formatting(title, x_ticker, y_ticker, **kwargs)

        # Plot the gather depending on the mode passed
        plotters_dict = {
            "seismogram": self._plot_seismogram,
            "wiggle": self._plot_wiggle,
            "hist": self._plot_histogram,
        }
        if mode not in plotters_dict:
            raise ValueError(f"Unknown mode {mode}")

        plotters_dict[mode](ax, title=title, x_ticker=x_ticker, y_ticker=y_ticker, **kwargs)
        return self

    def _plot_histogram(self, ax, title, x_ticker, y_ticker, x_tick_src="amplitude", bins=None,
                        log=False, grid=True, **kwargs):
        """Plot histogram of the data specified by x_tick_src."""
        if x_tick_src.title() == 'Amplitude':
            x_tick_src = 'Amplitude'
            data = self.data.ravel()
        else:
            data = self[x_tick_src]

        _ = ax.hist(data, bins=bins, **kwargs)
        set_ticks(ax, "x", **{"label": x_tick_src, 'round_to': None, **x_ticker})
        set_ticks(ax, "y", **{"label": "Counts", **y_ticker})

        ax.grid(grid)
        if log:
            ax.set_yscale("log")
        ax.set_title(**{'label': None, **title})

    # pylint: disable=too-many-arguments
    def _plot_seismogram(self, ax, title, x_ticker, y_ticker, x_tick_src=None, y_tick_src='time', colorbar=False,
                         q_vmin=0.1, q_vmax=0.9, event_headers=None, top_header=None, masks=None, **kwargs):
        """Plot the gather as a 2d grayscale image of seismic traces."""
        # Make the axis divisible to further plot colorbar and header subplot
        divider = make_axes_locatable(ax)
        vmin, vmax = self.get_quantile([q_vmin, q_vmax])
        kwargs = {"cmap": "gray", "aspect": "auto", "vmin": vmin, "vmax": vmax, **kwargs}
        img = ax.imshow(self.data.T, **kwargs)
        if masks is not None:
            default_mask_kwargs = {"aspect": "auto", "alpha": 0.5, "interpolation": "none"}
            for mask_kwargs in self._process_masks(masks):
                mask_kwargs = {**default_mask_kwargs, **mask_kwargs}
                mask = mask_kwargs.pop("masks")
                cmap = ListedColormap(mask_kwargs.pop("color"))
                label = mask_kwargs.pop("label")
                # Add an invisible artist to display mask label on the legend since imshow does not support it
                ax.add_patch(Polygon([[0, 0]], color=cmap(1), label=label, alpha=mask_kwargs["alpha"]))
                ax.imshow(mask.T, cmap=cmap, **mask_kwargs)
        add_colorbar(ax, img, colorbar, divider, y_ticker)
        self._finalize_plot(ax, title, divider, event_headers, top_header, x_ticker, y_ticker, x_tick_src, y_tick_src)

    #pylint: disable=invalid-name
    def _plot_wiggle(self, ax, title, x_ticker, y_ticker, x_tick_src=None, y_tick_src="time", norm_tracewise=True,
                     std=0.5, event_headers=None, top_header=None, masks=None, lw=None, alpha=None, color="black",
                     **kwargs):
        """Plot the gather as an amplitude vs time plot for each trace."""
        def _get_start_end_ixs(ixs):
            """Return arrays with indices of beginnings and ends of polygons defined by continuous subsequences in
            `ixs`."""
            start_ix = np.argwhere((np.diff(ixs[:, 0], prepend=ixs[0, 0]) != 0) |
                                   (np.diff(ixs[:, 1], prepend=ixs[0, 1]) != 1)).ravel()
            end_ix = start_ix + np.diff(start_ix, append=len(ixs)) - 1
            return start_ix, end_ix

        # Make the axis divisible to further plot colorbar and header subplot
        divider = make_axes_locatable(ax)

        # The default parameters lw = 1 and alpha = 1 are fine for 150 traces gather being plotted on 7.75 inches width
        # axes(by default created by gather.plot()). Scale this parameters linearly for bigger gathers or smaller axes.
        axes_width = ax.get_window_extent().transformed(ax.figure.dpi_scale_trans.inverted()).width

        MAX_TRACE_DENSITY = 150 / 7.75
        BOUNDS = [[0.25, 1], [0, 1.5]] # The clip limits for parameters after linear scale.

        alpha, lw = [np.clip(MAX_TRACE_DENSITY * (axes_width / self.n_traces), *val_bounds) if val is None else val
                     for val, val_bounds in zip([alpha, lw], BOUNDS)]

        std_axis = 1 if norm_tracewise else None
        with warnings.catch_warnings():
            warnings.simplefilter("ignore", category=RuntimeWarning)
            traces = std * ((self.data - np.nanmean(self.data, axis=1, keepdims=True)) /
                            (np.nanstd(self.data, axis=std_axis, keepdims=True) + 1e-10))

        # Shift trace amplitudes according to the trace index in the gather
        amps = traces + np.arange(traces.shape[0]).reshape(-1, 1)
        # Plot all the traces as one Line, then hide transitions between adjacent traces
        amps = np.concatenate([amps, np.full((len(amps), 1), np.nan)], axis=1)
        ax.plot(amps.ravel(), np.broadcast_to(np.arange(amps.shape[1]), amps.shape).ravel(),
                color=color, lw=lw, **kwargs)

        # Find polygons bodies: indices of target amplitudes, start and end
        poly_amp_ix = np.argwhere(traces > 0)
        start_ix, end_ix = _get_start_end_ixs(poly_amp_ix)
        shift = np.arange(len(start_ix)) * 3
        # For each polygon we need to:
        # 1. insert 0 amplitude at the start.
        # 2. append 0 amplitude to the end.
        # 3. append the start point to the end to close polygon.
        # Fill the array storing resulted polygons
        verts = np.empty((len(poly_amp_ix) + 3 * len(start_ix), 2))
        verts[start_ix + shift] = poly_amp_ix[start_ix]
        verts[end_ix + shift + 2] = poly_amp_ix[end_ix]
        verts[end_ix + shift + 3] = poly_amp_ix[start_ix]

        body_ix = np.setdiff1d(np.arange(len(verts)),
                               np.concatenate([start_ix + shift, end_ix + shift + 2, end_ix + shift + 3]),
                               assume_unique=True)
        verts[body_ix] = np.column_stack([amps[tuple(poly_amp_ix.T)], poly_amp_ix[:, 1]])

        # Fill the array representing the nodes codes: either start, intermediate or end code.
        codes = np.full(len(verts), Path.LINETO)
        codes[start_ix + shift] = Path.MOVETO
        codes[end_ix + shift + 3] = Path.CLOSEPOLY

        patch = PathPatch(Path(verts, codes), color=color, alpha=alpha)
        ax.add_artist(patch)

        if masks is not None:
            for mask_kwargs in self._process_masks(masks):
                mask = mask_kwargs.pop("masks")
                mask_ix = np.argwhere(mask > 0)
                start_ix, end_ix = _get_start_end_ixs(mask_ix)
                # Compute the polygon bodies, that represent mask coordinates with a small indent
                up_verts = mask_ix[start_ix].reshape(-1, 1, 2) + np.array([[0.5, -0.5], [-0.5, -0.5]])
                down_verts = mask_ix[end_ix].reshape(-1, 1, 2) + np.array([[-0.5, 0.5], [0.5, 0.5]])
                # Combine upper and lower vertices and add plaсeholders for Path.CLOSEPOLY code with coords [0, 0]
                # after each polygon.
                verts = np.hstack((up_verts, down_verts, np.zeros((len(up_verts), 1, 2)))).reshape(-1, 2)

                # Fill the array representing the nodes codes: either start, intermediate or end code.
                codes = np.full(len(verts), Path.LINETO)
                codes[::5] = Path.MOVETO
                codes[4::5] = Path.CLOSEPOLY

                default_mask_kwargs = {"alpha": alpha*0.7, "lw": 0}
                mask_patch = PathPatch(Path(verts, codes), **{**default_mask_kwargs, **mask_kwargs})
                ax.add_artist(mask_patch)

        ax.update_datalim([(0, 0), traces.shape])
        if not ax.yaxis_inverted():
            ax.invert_yaxis()
        self._finalize_plot(ax, title, divider, event_headers, top_header, x_ticker, y_ticker, x_tick_src, y_tick_src)

    def _finalize_plot(self, ax, title, divider, event_headers, top_header,
                       x_ticker, y_ticker, x_tick_src, y_tick_src):
        """Plot optional artists and set ticks on the `ax`. Utility method for 'seismogram' and 'wiggle' modes."""
        # Add headers scatter plot if needed
        if event_headers is not None:
            self._plot_headers(ax, event_headers)

        # Add a top subplot for given header if needed and set plot title
        top_ax = ax
        if top_header is not None:
            top_ax = self._plot_top_subplot(ax=ax, divider=divider, header_values=self[top_header], y_ticker=y_ticker)

        # Set axis ticks.
        self._set_x_ticks(ax, tick_src=x_tick_src, ticker=x_ticker)
        self._set_y_ticks(ax, tick_src=y_tick_src, ticker=y_ticker)

        top_ax.set_title(**{'label': None, **title})

        if len(ax.get_legend_handles_labels()[0]):
            ax.legend()

    def _process_masks(self, masks):
        colors_iterator = cycle(['tab:red', 'tab:blue', 'tab:orange', 'tab:green', 'tab:purple', 'tab:pink',
                                 'tab:olive', 'tab:cyan'])
        masks_list = self._parse_headers_kwargs(masks, "masks")
        for ix, (mask_dict, default_color) in enumerate(zip(masks_list, colors_iterator)):
            mask = mask_dict["masks"]
            if isinstance(mask, Gather):
                mask = mask.data
            elif isinstance(mask, str):
                mask_dict["label"] = mask_dict.get("label", mask)
                mask = self[mask]

            mask = np.array(mask)
            if mask.ndim == 1:
                mask = mask.reshape(-1, 1)
            threshold = mask_dict.pop("threshold", 0.5)
            mask_dict["masks"] = np.broadcast_to(np.where(mask < threshold, np.nan, 1), self.shape)
            mask_dict["label"] = mask_dict.get("label", f"Mask {ix+1}")
            mask_dict["color"] = mask_dict.get("color", default_color)
        return [mask_dict for mask_dict in masks_list if not np.isnan(mask_dict["masks"]).all()]

    @staticmethod
    def _parse_headers_kwargs(headers_kwargs, headers_key):
        """Construct a `dict` of kwargs for each header defined in `headers_kwargs` under `headers_key` key so that it
        contains all other keys from `headers_kwargs` with the values defined as follows:
        1. If the value in `headers_kwargs` is a list or tuple, it is indexed with the index of the currently processed
           header,
        2. Otherwise, it is kept unchanged.

        Examples
        --------
        >>> headers_kwargs = {
        ...     "headers": ["FirstBreakTrue", "FirstBreakPred"],
        ...     "s": 5,
        ...     "c": ["blue", "red"]
        ... }
        >>> Gather._parse_headers_kwargs(headers_kwargs, headers_key="headers")
        [{'headers': 'FirstBreakTrue', 's': 5, 'c': 'blue'},
         {'headers': 'FirstBreakPred', 's': 5, 'c': 'red'}]
        """
        if not isinstance(headers_kwargs, dict):
            headers_kwargs = headers_kwargs if isinstance(headers_kwargs, (list, tuple)) else [headers_kwargs]
            return [{headers_key: header} for header in headers_kwargs]

        if headers_key not in headers_kwargs:
            raise KeyError(f'Missing {headers_key} key in passed kwargs')

        headers_kwargs = {key: value if isinstance(value, (list, tuple)) else [value]
                          for key, value in headers_kwargs.items()}
        n_headers = len(headers_kwargs[headers_key])

        kwargs_list = [{} for _ in range(n_headers)]
        for key, values in headers_kwargs.items():
            if len(values) == 1:
                values = values * n_headers
            elif len(values) != n_headers:
                raise ValueError(f"Incompatible length of {key} array: {n_headers} expected but {len(values)} given.")
            for ix, value in enumerate(values):
                kwargs_list[ix][key] = value
        return kwargs_list

    def _plot_headers(self, ax, headers_kwargs):
        """Add scatter plots of values of one or more headers over the main gather plot."""
        x_coords = np.arange(self.n_traces)
        kwargs_list = self._parse_headers_kwargs(headers_kwargs, "headers")
        for kwargs in kwargs_list:
            kwargs = {"zorder": 10, **kwargs}  # Increase zorder to plot headers on top of gather
            header = kwargs.pop("headers")
            label = kwargs.pop("label", header)
            process_outliers = kwargs.pop("process_outliers", "none")
            y_coords = times_to_indices(self[header], self.samples, round=False)
            if process_outliers == "clip":
                y_coords = np.clip(y_coords, 0, self.n_samples - 1)
            elif process_outliers == "discard":
                y_coords = np.where((y_coords >= 0) & (y_coords <= self.n_samples - 1), y_coords, np.nan)
            elif process_outliers != "none":
                raise ValueError(f"Unknown outlier processing mode {process_outliers}")
            ax.scatter(x_coords, y_coords, label=label, **kwargs)

    def _plot_top_subplot(self, ax, divider, header_values, y_ticker, **kwargs):
        """Add a scatter plot of given header values on top of the main gather plot."""
        top_ax = divider.append_axes("top", sharex=ax, size="12%", pad=0.05)
        top_ax.scatter(np.arange(self.n_traces), header_values, **{"s": 5, "color": "black", **kwargs})
        top_ax.xaxis.set_visible(False)
        top_ax.yaxis.tick_right()
        top_ax.invert_yaxis()
        format_subplot_yticklabels(top_ax, **y_ticker)
        return top_ax

    def _set_x_ticks(self, ax, tick_src, ticker):
        """Infer and set ticks for x axis. """
        tick_src = to_list(tick_src or self.sort_by or 'index')[:2]
        if tick_src[0].title() == "Index":
            tick_src[0] = "Index"
            major_labels, minor_labels = np.arange(self.n_traces), None
        elif len(tick_src) == 1:
            major_labels, minor_labels =  self[tick_src[0]], None
        else:
            major_labels, minor_labels = self[tick_src[0]], self[tick_src[1]]

        # Format axis label
        UNITS = {  # pylint: disable=invalid-name
            "offset": ", m",
        }

        tick_src = [ix_tick_src + UNITS.get(ix_tick_src, '') for ix_tick_src in tick_src]
        axis_label = '\n'.join(tick_src)

        set_ticks(ax, 'x', major_labels=major_labels, minor_labels=minor_labels, **{"label": axis_label, **ticker})

    def _set_y_ticks(self, ax, tick_src, ticker):
        """Infer and set ticks for y axis. """
        tick_src = tick_src.title()
        if tick_src == "Time":
            tick_src = "Time, ms"
            major_labels =  self.samples
        if tick_src == "Samples":
            major_labels = np.arange(self.n_samples)

        set_ticks(ax, 'y', major_labels=major_labels, **{"label": tick_src, **ticker})

    def plot_nmo_correction(self, min_vel=1500, max_vel=6000, figsize=(6, 4.5), show_grid=True, **kwargs):
        """Perform interactive NMO correction of the gather with selected constant velocity.

        The plot provides 2 views:
        * Corrected gather (default). NMO correction is performed on the fly with the velocity controlled by a slider
          on top of the plot.
        * Source gather. This view disables the velocity slider.

        Plotting must be performed in a JupyterLab environment with the `%matplotlib widget` magic executed and
        `ipympl` and `ipywidgets` libraries installed.

        Parameters
        ----------
        min_vel : float, optional, defaults to 1500
            Minimum seismic velocity value for NMO correction. Measured in meters/seconds.
        max_vel : float, optional, defaults to 6000
            Maximum seismic velocity value for NMO correction. Measured in meters/seconds.
        figsize : tuple with 2 elements, optional, defaults to (6, 4.5)
            Size of the created figure. Measured in inches.
        show_grid : bool, defaults to True
            If `True` shows the horizontal grid with a step based on `y_ticker`.
        kwargs : misc, optional
            Additional keyword arguments to `Gather.plot`.
        """
        NMOCorrectionPlot(self, min_vel=min_vel, max_vel=max_vel, figsize=figsize, show_grid=show_grid,
                          **kwargs).plot()

    def plot_lmo_correction(self, min_vel=500, max_vel=3000, figsize=(6, 4.5), show_grid=True, **kwargs):
        """Perform interactive LMO correction of the gather with the selected velocity.

        The plot provides 2 views:
        * Corrected gather (default). LMO correction is performed on the fly with the velocity controlled by a slider
        on top of the plot.
        * Source gather. This view disables the velocity slider.

        Plotting must be performed in a JupyterLab environment with the `%matplotlib widget` magic executed and
        `ipympl` and `ipywidgets` libraries installed.

        Parameters
        ----------
        min_vel : float, optional, defaults to 500
            Minimum velocity value for LMO correction. Measured in meters/seconds.
        max_vel : float, optional, defaults to 3000
            Maximum velocity value for LMO correction. Measured in meters/seconds.
        figsize : tuple with 2 elements, optional, defaults to (6, 4.5)
            Size of the created figure. Measured in inches.
        show_grid : bool, defaults to True
            If `True` shows the horizontal grid with a step based on `y_ticker`.
        kwargs : misc, optional
            Additional keyword arguments to `Gather.plot`.
        """
        LMOCorrectionPlot(self, min_vel=min_vel, max_vel=max_vel, figsize=figsize, show_grid=show_grid,
                          **kwargs).plot()<|MERGE_RESOLUTION|>--- conflicted
+++ resolved
@@ -1068,17 +1068,10 @@
         ----------
         amplify_factor : float in range [0, 1], optional, defaults to 0
             Amplifying factor which affects the normalization of the sum of hodographs amplitudes.
-<<<<<<< HEAD
             The amplitudes sum is multiplied by amplify_factor/sqrt(N) + (1 - amplify_factor)/N, where N is the number
             of live (non muted) amplitudes. Acts as the coherency amplifier for long hodographs. Note that in case
             amplify_factor=0 (default), sum of trace amplitudes is simply divided by N, so that stack amplitude is the
             average of ensemble amplitudes. Must be in [0, 1] range.
-=======
-            The amplitudes sum is multiplied by amplify_factor/sqrt(N) + (1 - amplify_factor)/N,
-            where N is the number of live(non muted) amplitudes. Acts as the coherency amplifier for long hodographs.
-            Note that in case amplify_factor=0 (default), sum of trace amplitudes is simply divided by N,
-            so that stack amplitude is the average of ensemble amplitudes. Must be in [0, 1] range.
->>>>>>> 0a2a3032
 
         Returns
         -------
