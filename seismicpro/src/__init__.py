--- conflicted
+++ resolved
@@ -4,17 +4,8 @@
 from .index import SeismicIndex
 from .batch import SeismicBatch
 from .survey import Survey
-<<<<<<< HEAD
-from .gather import Gather
-from .coherency import Coherency, ResidualCoherency
-from .cropped_gather import CroppedGather
-from .velocity_cube import StackingVelocity, VelocityCube
-from .muting import Muter
-from .metrics import MetricsMap
-=======
 from .gather import Gather, CroppedGather, Muter
-from .semblance import Semblance, ResidualSemblance, SignalLeakage
+from .coherency import Coherency, ResidualCoherency, SignalLeakage
 from .stacking_velocity import StackingVelocity, VelocityCube
 from .metrics import Metric, MetricMap, MetricsAccumulator
->>>>>>> 738eba31
 from .utils import aggregate_segys, make_prestack_segy