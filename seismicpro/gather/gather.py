"""Implements Gather class that represents a group of seismic traces that share some common acquisition parameter"""

import os
import warnings
from itertools import cycle
from textwrap import dedent

import cv2
import scipy
import segyio
import numpy as np
from scipy.signal import firwin
from matplotlib.path import Path
from matplotlib.patches import Polygon, PathPatch
from matplotlib.colors import ListedColormap
from mpl_toolkits.axes_grid1 import make_axes_locatable

from .cropped_gather import CroppedGather
from .plot_corrections import NMOCorrectionPlot, LMOCorrectionPlot
from .utils import correction, normalization, gain
from .utils import convert_times_to_mask, convert_mask_to_pick, times_to_indices, mute_gather, make_origins
from ..utils import (to_list, get_coords_cols, get_first_defined, set_ticks, format_subplot_yticklabels,
                     set_text_formatting, add_colorbar, piecewise_polynomial, Coordinates)
from ..containers import TraceContainer, SamplesContainer
from ..muter import Muter, MuterField
from ..velocity_spectrum import VerticalVelocitySpectrum, ResidualVelocitySpectrum
from ..stacking_velocity import StackingVelocity, StackingVelocityField
from ..refractor_velocity import RefractorVelocity, RefractorVelocityField
from ..decorators import batch_method, plotter
from ..const import HDR_FIRST_BREAK, HDR_TRACE_POS, DEFAULT_STACKING_VELOCITY
from ..velocity_spectrum.utils.coherency_funcs import stacked_amplitude


class Gather(TraceContainer, SamplesContainer):
    """A class representing a single seismic gather.

    A gather is a collection of seismic traces that share some common acquisition parameter (usually common values of
    trace headers used as an index in their survey). Unlike `Survey`, `Gather` instances store loaded seismic traces
    along with the corresponding subset of the parent survey trace headers.

    `Gather` instance is generally created by calling one of the following methods of a `Survey`, `SeismicIndex` or
    `SeismicDataset`:
    1. `sample_gather` - to get a randomly selected gather,
    2. `get_gather` - to get a particular gather by its index value.

    Most of the methods change gather data inplace, thus `Gather.copy` may come in handy to keep the original gather
    intact.

    Examples
    --------
    Load a randomly selected common source gather, sort it by offset and plot:
    >>> survey = Survey(path, header_index="FieldRecord", header_cols=["TraceNumber", "offset"], name="survey")
    >>> gather = survey.sample_gather().sort(by="offset")
    >>> gather.plot()

    Parameters
    ----------
    headers : pd.DataFrame
        Headers of gather traces. Must be a subset of parent survey trace headers.
    data : 2d np.ndarray
        Trace data of the gather with (n_traces, n_samples) layout.
    samples : 1d np.ndarray of floats
        Recording time for each trace value. Measured in milliseconds.
    survey : Survey
        A survey that generated the gather.

    Attributes
    ----------
    headers : pd.DataFrame
        Headers of gather traces.
    data : 2d np.ndarray
        Trace data of the gather with (n_traces, n_samples) layout.
    samples : 1d np.ndarray of floats
        Recording time for each trace value. Measured in milliseconds.
    survey : Survey
        A survey that generated the gather.
    sort_by : None or str or list of str
        Headers that were used for gather sorting. If `None`, no sorting was performed.
    """
    def __init__(self, headers, data, samples, survey):
        self.headers = headers
        self.data = data
        self.samples = samples
        self.survey = survey
        self.sort_by = None

    @property
    def index(self):
        """int or tuple of int or None: Common value of `Survey`'s `header_index` that define traces of the gather.
        `None` if the gather is combined.
        """
        indices = self.headers.index.drop_duplicates()
        if len(indices) != 1:
            return None
        return indices[0]

    @property
    def sample_interval(self):
        """"float: Sample interval of seismic traces. Measured in milliseconds."""
        sample_interval = np.unique(np.diff(self.samples))
        if len(sample_interval) == 1:
            return sample_interval.item()
        raise ValueError("sample_interval is undefined since `samples` are irregular")

    @property
    def sample_rate(self):
        """float: Sample rate of seismic traces. Measured in Hz."""
        return 1000 / self.sample_interval

    @property
    def offsets(self):
        """1d np.ndarray of floats: The distance between source and receiver for each trace. Measured in meters."""
        return self["offset"]

    @property
    def shape(self):
        """tuple with 2 elements: The number of traces in the gather and trace length in samples."""
        return self.data.shape

    @property
    def coords(self):
        """Coordinates or None: Spatial coordinates of the gather. Headers to extract coordinates from are determined
        automatically by the `indexed_by` attribute of the gather. `None` if the gather is indexed by unsupported
        headers or required coords headers were not loaded or coordinates are non-unique for traces of the gather."""
        try:  # Possibly unknown coordinates for indexed_by, required coords headers may be not loaded
            coords_cols = get_coords_cols(self.indexed_by, self.survey.source_id_cols, self.survey.receiver_id_cols)
            coords = self[coords_cols]
        except KeyError:
            return None
        if (coords != coords[0]).any():  # Non-unique coordinates
            return None
        return Coordinates(coords[0], names=coords_cols)

    def __getitem__(self, key):
        """Either select gather headers values by their names or create a new `Gather` with specified traces and
        samples depending on the key type.

        Notes
        -----
        1. If the data after `__getitem__` is no longer sorted, `sort_by` attribute in the resulting `Gather` will be
           set to `None`.
        2. If headers selection is performed, the returned array will be 1d if a single header is selected and 2d
           otherwise.

        Parameters
        ----------
        key : str, list of str, int, list, tuple, slice
            If str or list of str, gather headers to get as an `np.ndarray`. The returned array is 1d if a single
            header is selected and 2d otherwise.
            Otherwise, indices of traces and samples to get. In this case, __getitem__ behavior almost coincides with
            `np.ndarray` indexing and slicing except for cases, when resulting ndim is not preserved or joint
            indexation of gather attributes becomes ambiguous (e.g. gather[[0, 1], [0, 1]]).

        Returns
        -------
        result : np.ndarray or Gather
            Headers values or Gather with a specified subset of traces and samples.

        Raises
        ------
        ValueError
            If the resulting gather is empty, or data ndim has changed, or joint attribute indexation is ambiguous.
        """
        # If key is str or array of str, treat it as names of headers columns
        if all(isinstance(item, str) for item in to_list(key)):
            return super().__getitem__(key)

        # Perform traces and samples selection
        key = (key, ) if not isinstance(key, tuple) else key
        key = key + (slice(None), ) if len(key) == 1 else key
        indices = ()
        for axis_indexer, axis_shape in zip(key, self.shape):
            if isinstance(axis_indexer, (int, np.integer)):
                # Convert negative array index to a corresponding positive one
                axis_indexer %= axis_shape
                # Switch from simple indexing to a slice to keep array dims
                axis_indexer = slice(axis_indexer, axis_indexer+1)
            elif isinstance(axis_indexer, tuple):
                # Force advanced indexing for `samples`
                axis_indexer = list(axis_indexer)
            indices = indices + (axis_indexer, )

        data = self.data[indices]
        if data.ndim != 2:
            raise ValueError("Data ndim is not preserved or joint indexation of gather attributes becomes ambiguous "
                             "after indexation")
        if data.size == 0:
            raise ValueError("Empty gather after indexation")

        # Set indexed data attribute. Make it C-contiguous since otherwise some numba functions may fail
        new_self = self.copy(ignore=['data', 'headers', 'samples'])
        new_self.data = np.ascontiguousarray(data, dtype=self.data.dtype)

        # The two-element `indices` tuple describes indices of traces and samples to be obtained respectively
        new_self.headers = self.headers.iloc[indices[0]]
        new_self.samples = self.samples[indices[1]]

        # If the gather was sorted, verify that getitem does not break sorting
        if new_self.sort_by is not None:
            if isinstance(indices[0], slice):
                if indices[0].step is not None and indices[0].step < 0: # Slice with negative step breaks sorting
                    new_self.sort_by = None
            elif (np.diff(indices[0]) < 0).any(): # Decreasing sequence of indices breaks sorting
                new_self.sort_by = None
        return new_self

    def __str__(self):
        """Print gather metadata including information about its survey, headers and traces."""
        # Calculate offset range
        offsets = self.headers.get('offset')
        offset_range = f'[{np.min(offsets)} m, {np.max(offsets)} m]' if offsets is not None else "Unknown"

        # Count the number of zero/constant traces
        n_dead_traces = np.isclose(np.max(self.data, axis=1), np.min(self.data, axis=1)).sum()

        try:
            sample_interval_str = f"{self.sample_interval} ms"
            sample_rate_str = f"{self.sample_rate} Hz"
        except ValueError:
            sample_interval_str = "Irregular"
            sample_rate_str = "Irregular"

        msg = f"""
        Parent survey path:          {self.survey.path}
        Parent survey name:          {self.survey.name}

        Number of traces:            {self.n_traces}
        Trace length:                {self.n_samples} samples
        Sample interval:             {sample_interval_str}
        Sample rate:                 {sample_rate_str}
        Times range:                 [{min(self.samples)} ms, {max(self.samples)} ms]
        Offsets range:               {offset_range}

        Indexed by:                  {', '.join(to_list(self.indexed_by))}
        Index value:                 {get_first_defined(self.index, "Combined")}
        Gather coordinates:          {get_first_defined(self.coords, "Unknown")}
        Gather sorting:              {self.sort_by}

        Gather statistics:
        Number of dead traces:       {n_dead_traces}
        mean | std:                  {np.mean(self.data):>10.2f} | {np.std(self.data):<10.2f}
         min | max:                  {np.min(self.data):>10.2f} | {np.max(self.data):<10.2f}
         q01 | q99:                  {self.get_quantile(0.01):>10.2f} | {self.get_quantile(0.99):<10.2f}
        """
        return dedent(msg).strip()

    def info(self):
        """Print gather metadata including information about its survey, headers and traces."""
        print(self)

    @batch_method(target='threads', copy_src=False)
    def copy(self, ignore=None):
        """Perform a deepcopy of all gather attributes except for `survey` and those specified in ignore, which are
        kept unchanged.

        Parameters
        ----------
        ignore : str or array of str, defaults to None
            Attributes that won't be copied.

        Returns
        -------
        copy : Gather
            Copy of the gather.
        """
        ignore = set() if ignore is None else set(to_list(ignore))
        return super().copy(ignore | {"survey"})

    @batch_method(target='for')
    def get_item(self, *args):
        """An interface for `self.__getitem__` method."""
        return self[args if len(args) > 1 else args[0]]

    def _post_filter(self, mask):
        """Remove traces from gather data that correspond to filtered headers after `Gather.filter`."""
        self.data = self.data[mask]

    # Target set to `for` to avoid race condition when the same trace appears in two gathers (ex. supergathers)
    @batch_method(target='for', use_lock=True)
    def store_headers_to_survey(self, columns):
        """Save given headers from the gather to its survey.

        Notes
        -----
        The correct result is guaranteed only if the `self.survey` has not been modified after `self` creation.

        Parameters
        ----------
        columns : str or list of str
            Column names from `self.headers` that will be stored to `self.survey` headers.

        Returns
        -------
        self : Gather
            Gather unchanged.
        """
        columns = to_list(columns)

        headers = self.survey.headers
        pos = self[HDR_TRACE_POS]
        for column in columns:
            column_data = self[column] # Here we also check that column is in self.headers
            if column not in headers:
                headers[column] = np.nan

            if not np.can_cast(column_data, headers.dtypes[column]):
                headers[column] = headers[column].astype(column_data.dtype)

            # FIXME: Workaround for a pandas bug https://github.com/pandas-dev/pandas/issues/48998
            # iloc may call unnecessary copy of the whole column before setitem
            headers[column].array[pos] = column_data
        return self

    #------------------------------------------------------------------------#
    #                              Dump methods                              #
    #------------------------------------------------------------------------#

    @batch_method(target='for', force=True)
    def dump(self, path, name=None, retain_parent_segy_headers=True):
        """Save the gather to a `.sgy` file.

        Notes
        -----
        1. All textual and almost all binary headers are copied from the parent SEG-Y file unchanged except for the
           following binary header fields that are inferred by the current gather:
           1) Sample rate, bytes 3217-3218, called `Interval` in `segyio`,
           2) Number of samples per data trace, bytes 3221-3222, called `Samples` in `segyio`,
           3) Extended number of samples per data trace, bytes 3269-3272, called `ExtSamples` in `segyio`.
        2. Bytes 117-118 of trace header (called `TRACE_SAMPLE_INTERVAL` in `segyio`) for each trace is filled with
           sample rate of the current gather.

        Parameters
        ----------
        path : str
            A directory to dump the gather in.
        name : str, optional, defaults to None
            The name of the file. If `None`, the concatenation of the survey name and the value of gather index will
            be used.
        retain_parent_segy_headers : bool, optional, defaults to True
            Whether to copy the headers that weren't loaded during `Survey` creation from the parent SEG-Y file.

        Returns
        -------
        self : Gather
            Gather unchanged.

        Raises
        ------
        ValueError
            If empty `name` was specified.
        """
        parent_handler = self.survey.loader.file_handler

        if name is None:
            # Use the first value of gather index to handle combined case
            name = "_".join(map(str, [self.survey.name] + to_list(self.headers.index.values[0])))
        if name == "":
            raise ValueError("Argument `name` can not be empty.")
        if not os.path.splitext(name)[1]:
            name += ".sgy"
        full_path = os.path.join(path, name)

        os.makedirs(path, exist_ok=True)
        # Create segyio spec. We choose only specs that relate to unstructured data.
        spec = segyio.spec()
        spec.samples = self.samples
        spec.ext_headers = parent_handler.ext_headers
        spec.format = parent_handler.format
        spec.tracecount = self.n_traces

        sample_interval = np.int32(self.sample_interval * 1000) # Convert to microseconds
        # Remember ordinal numbers of traces in the parent SEG-Y file to further copy their headers
        trace_ids = self["TRACE_SEQUENCE_FILE"] - 1

        # Keep only headers, defined by SEG-Y standard.
        used_header_names = self.available_headers & set(segyio.tracefield.keys)
        used_header_names = to_list(used_header_names)

        # Transform header's names into byte number based on the SEG-Y standard.
        used_header_bytes = [segyio.tracefield.keys[header_name] for header_name in used_header_names]

        with segyio.create(full_path, spec) as dump_handler:
            # Copy the binary header from the parent SEG-Y file and update it with samples data of the gather.
            # TODO: Check if other bin headers matter
            dump_handler.bin = parent_handler.bin
            dump_handler.bin[segyio.BinField.Interval] = sample_interval
            dump_handler.bin[segyio.BinField.Samples] = self.n_samples
            dump_handler.bin[segyio.BinField.ExtSamples] = self.n_samples

            # Copy textual headers from the parent SEG-Y file.
            for i in range(spec.ext_headers + 1):
                dump_handler.text[i] = parent_handler.text[i]

            # Dump traces and their headers. Optionally copy headers from the parent SEG-Y file.
            dump_handler.trace = self.data
            for i, trace_headers in enumerate(self[used_header_names]):
                if retain_parent_segy_headers:
                    dump_handler.header[i] = parent_handler.header[trace_ids[i]]
                dump_handler.header[i].update({**dict(zip(used_header_bytes, trace_headers)),
                                               segyio.TraceField.TRACE_SAMPLE_INTERVAL: sample_interval,
                                               segyio.TraceField.TRACE_SEQUENCE_FILE: i + 1})
        return self

    #------------------------------------------------------------------------#
    #                         Normalization methods                          #
    #------------------------------------------------------------------------#

    def _apply_agg_func(self, func, tracewise, **kwargs):
        """Apply a `func` either to entire gather's data or to each trace independently.

        Notes
        -----
        `func` must accept an `axis` argument.

        Parameters
        ----------
        func : callable
            Function to be applied to the gather's data.
        tracewise : bool
            If `True`, the `func` is applied to each trace independently, otherwise to the entire gather's data.
        kwargs : misc, optional
            Additional keyword arguments to `func`.

        Returns
        -------
        result : misc
            The result of the application of the `func` to the gather's data.
        """
        axis = 1 if tracewise else None
        return func(self.data, axis=axis, **kwargs)

    def get_quantile(self, q, tracewise=False, use_global=False):
        """Calculate the `q`-th quantile of the gather or fetch the global quantile from the parent survey.

        Notes
        -----
        The `tracewise` mode is only available when `use_global` is `False`.

        Parameters
        ----------
        q : float or array-like of floats
            Quantile or a sequence of quantiles to compute, which must be between 0 and 1 inclusive.
        tracewise : bool, optional, default False
            If `True`, the quantiles are computed for each trace independently, otherwise for the entire gather.
        use_global : bool, optional, default False
            If `True`, the survey's quantiles are used, otherwise the quantiles are computed for the gather data.

        Returns
        -------
        q : float or array-like of floats
            The `q`-th quantile values.

        Raises
        ------
        ValueError
            If `use_global` is `True` but global statistics were not calculated.
        """
        if use_global:
            return self.survey.get_quantile(q)
        quantiles = self._apply_agg_func(func=np.nanquantile, tracewise=tracewise, q=q).astype(np.float32)
        # return the same type as q in case of global calculation: either single float or array-like
        return quantiles.item() if not tracewise and quantiles.ndim == 0 else quantiles

    @batch_method(target='threads')
    def scale_standard(self, tracewise=True, use_global=False, eps=1e-10):
        r"""Standardize the gather by removing the mean and scaling to unit variance.

        The standard score of a gather `g` is calculated as:
        :math:`G = \frac{g - m}{s + eps}`,
        where:
        `m` - the mean of the gather or global average if `use_global=True`,
        `s` - the standard deviation of the gather or global standard deviation if `use_global=True`,
        `eps` - a constant that is added to the denominator to avoid division by zero.

        Notes
        -----
        1. The presence of NaN values in the gather will lead to incorrect behavior of the scaler.
        2. Standardization is performed inplace.

        Parameters
        ----------
        tracewise : bool, optional, defaults to True
            If `True`, mean and standard deviation are calculated for each trace independently. Otherwise they are
            calculated for the entire gather.
        use_global : bool, optional, defaults to False
            If `True`, parent survey's mean and std are used, otherwise gather statistics are computed.
        eps : float, optional, defaults to 1e-10
            A constant to be added to the denominator to avoid division by zero.

        Returns
        -------
        self : Gather
            Standardized gather.

        Raises
        ------
        ValueError
            If `use_global` is `True` but global statistics were not calculated.
        """
        if use_global:
            if not self.survey.has_stats:
                raise ValueError('Global statistics were not calculated, call `Survey.collect_stats` first.')
            mean = self.survey.mean
            std = self.survey.std
        else:
            mean = self._apply_agg_func(func=np.nanmean, tracewise=tracewise, keepdims=True)
            std = self._apply_agg_func(func=np.nanstd, tracewise=tracewise, keepdims=True)
        self.data = normalization.scale_standard(self.data, mean, std, np.float32(eps))
        return self

    @batch_method(target='for')
    def scale_maxabs(self, q_min=0, q_max=1, tracewise=True, use_global=False, clip=False, eps=1e-10):
        r"""Scale the gather by its maximum absolute value.

        Maxabs scale of the gather `g` is calculated as:
        :math: `G = \frac{g}{m + eps}`,
        where:
        `m` - the maximum of absolute values of `q_min`-th and `q_max`-th quantiles,
        `eps` - a constant that is added to the denominator to avoid division by zero.

        Quantiles are used to minimize the effect of amplitude outliers on the scaling result. Default 0 and 1
        quantiles represent the minimum and maximum values of the gather respectively and result in usual max-abs
        scaler behavior.

        Notes
        -----
        1. The presence of NaN values in the gather will lead to incorrect behavior of the scaler.
        2. Maxabs scaling is performed inplace.

        Parameters
        ----------
        q_min : float, optional, defaults to 0
            A quantile to be used as a gather minimum during scaling.
        q_max : float, optional, defaults to 1
            A quantile to be used as a gather maximum during scaling.
        tracewise : bool, optional, defaults to True
            If `True`, quantiles are calculated for each trace independently. Otherwise they are calculated for the
            entire gather.
        use_global : bool, optional, defaults to False
            If `True`, parent survey's quantiles are used, otherwise gather quantiles are computed.
        clip : bool, optional, defaults to False
            Whether to clip the scaled gather to the [-1, 1] range.
        eps : float, optional, defaults to 1e-10
            A constant to be added to the denominator to avoid division by zero.

        Returns
        -------
        self : Gather
            Scaled gather.

        Raises
        ------
        ValueError
            If `use_global` is `True` but global statistics were not calculated.
        """
        min_value, max_value = self.get_quantile([q_min, q_max], tracewise=tracewise, use_global=use_global)
        self.data = normalization.scale_maxabs(self.data, min_value, max_value, clip, np.float32(eps))
        return self

    @batch_method(target='for')
    def scale_minmax(self, q_min=0, q_max=1, tracewise=True, use_global=False, clip=False, eps=1e-10):
        r"""Linearly scale the gather to a [0, 1] range.

        The transformation of the gather `g` is given by:
        :math:`G=\frac{g - min}{max - min + eps}`
        where:
        `min` and `max` - `q_min`-th and `q_max`-th quantiles respectively,
        `eps` - a constant that is added to the denominator to avoid division by zero.

        Notes
        -----
        1. The presence of NaN values in the gather will lead to incorrect behavior of the scaler.
        2. Minmax scaling is performed inplace.

        Parameters
        ----------
        q_min : float, optional, defaults to 0
            A quantile to be used as a gather minimum during scaling.
        q_max : float, optional, defaults to 1
            A quantile to be used as a gather maximum during scaling.
        tracewise : bool, optional, defaults to True
            If `True`, quantiles are calculated for each trace independently. Otherwise they are calculated for the
            entire gather.
        use_global : bool, optional, defaults to False
            If `True`, parent survey's quantiles are used, otherwise gather quantiles are computed.
        clip : bool, optional, defaults to False
            Whether to clip the scaled gather to the [0, 1] range.
        eps : float, optional, defaults to 1e-10
            A constant to be added to the denominator to avoid division by zero.

        Returns
        -------
        self : Gather
            Scaled gather.

        Raises
        ------
        ValueError
            If `use_global` is `True` but global statistics were not calculated.
        """
        min_value, max_value = self.get_quantile([q_min, q_max], tracewise=tracewise, use_global=use_global)
        self.data = normalization.scale_minmax(self.data, min_value, max_value, clip, np.float32(eps))
        return self

    #------------------------------------------------------------------------#
    #                    First-breaks processing methods                     #
    #------------------------------------------------------------------------#

    @batch_method(target="threads", copy_src=False)
    def pick_to_mask(self, first_breaks_col=HDR_FIRST_BREAK):
        """Convert first break times to a binary mask with the same shape as `gather.data` containing zeros before the
        first arrivals and ones after for each trace.

        Parameters
        ----------
        first_breaks_col : str, optional, defaults to :const:`~const.HDR_FIRST_BREAK`
            A column of `self.headers` that contains first arrival times, measured in milliseconds.

        Returns
        -------
        gather : Gather
            A new `Gather` with calculated first breaks mask in its `data` attribute.
        """
        mask = convert_times_to_mask(times=self[first_breaks_col], samples=self.samples).astype(np.int32)
        gather = self.copy(ignore='data')
        gather.data = mask
        return gather

    @batch_method(target='threads', args_to_unpack='save_to')
    def mask_to_pick(self, threshold=0.5, first_breaks_col=HDR_FIRST_BREAK, save_to=None):
        """Convert a first break mask saved in `data` into times of first arrivals.

        For a given trace each value of the mask represents the probability that the corresponding index is greater
        than the index of the first break.

        Notes
        -----
        A detailed description of conversion heuristic used can be found in :func:`~general_utils.convert_mask_to_pick`
        docs.

        Parameters
        ----------
        threshold : float, optional, defaults to 0.5
            A threshold for trace mask value to refer its index to be either pre- or post-first break.
        first_breaks_col : str, optional, defaults to :const:`~const.HDR_FIRST_BREAK`
            Headers column to save first break times to.
        save_to : Gather or str, optional
            An extra `Gather` to save first break times to. Generally used to conveniently pass first break times from
            a `Gather` instance with a first break mask to an original `Gather`.
            May be `str` if called in a pipeline: in this case it defines a component with gathers to save first break
            times to.

        Returns
        -------
        self : Gather
            A gather with first break times in headers column defined by `first_breaks_col`.
        """
        picking_times = convert_mask_to_pick(mask=self.data, samples=self.samples, threshold=threshold)
        self[first_breaks_col] = picking_times
        if save_to is not None:
            save_to[first_breaks_col] = picking_times
        return self

    @batch_method(target='for', use_lock=True)
    def dump_first_breaks(self, path, trace_id_cols=('FieldRecord', 'TraceNumber'), first_breaks_col=HDR_FIRST_BREAK,
                          col_space=8, encoding="UTF-8"):
        """ Save first break picking times to a file.

        Each line in the resulting file corresponds to one trace, where all columns but
        the last one store values from `trace_id_cols` headers and identify the trace
        while the last column stores first break time from `first_breaks_col` header.

        Parameters
        ----------
        path : str
            Path to the file.
        trace_id_cols : tuple of str, defaults to ('FieldRecord', 'TraceNumber')
            Columns names from `self.headers` that act as trace id. These would be present in the file.
        first_breaks_col : str, defaults to :const:`~const.HDR_FIRST_BREAK`
            Column name from `self.headers` where first break times are stored.
        col_space : int, defaults to 8
            The minimum width of each column.
        encoding : str, optional, defaults to "UTF-8"
            File encoding.

        Returns
        -------
        self : Gather
            Gather unchanged
        """
        rows = self[to_list(trace_id_cols) + [first_breaks_col]]

        # SEG-Y specification states that all headers values are integers, but first break values can be float
        row_fmt = '{:{col_space}.0f}' * (rows.shape[1] - 1) + '{:{col_space}.2f}\n'
        fmt = row_fmt * len(rows)
        rows_as_str = fmt.format(*rows.ravel(), col_space=col_space)

        with open(path, 'a', encoding=encoding) as f:
            f.write(rows_as_str)
        return self

    @batch_method(target="for", copy_src=False)  # pylint: disable-next=too-many-arguments
    def calculate_refractor_velocity(self, init=None, bounds=None, n_refractors=None, max_offset=None,
                                     min_velocity_step=1, min_refractor_size=1, loss="L1", huber_coef=20, tol=1e-5,
                                     first_breaks_col=HDR_FIRST_BREAK, correct_uphole=None, **kwargs):
        """Fit a near-surface velocity model by offsets of traces and times of their first breaks.

        Notes
        -----
        Please refer to the :class:`~refractor_velocity.RefractorVelocity` docs for more details about the velocity
        model, its computation algorithm and available parameters. At least one of `init`, `bounds` or `n_refractors`
        should be passed.

        Examples
        --------
        >>> refractor_velocity = gather.calculate_refractor_velocity(n_refractors=2)

        Parameters
        ----------
        init : dict, optional
            Initial values of model parameters.
        bounds : dict, optional
            Lower and upper bounds of model parameters.
        n_refractors : int, optional
            The number of refractors described by the model.
        max_offset : float, optional
            Maximum offset reliably described by the model. Inferred automatically by `offsets`, `init` and `bounds`
            provided but should be preferably explicitly passed.
        min_velocity_step : int, or 1d array-like with shape (n_refractors - 1,), optional, defaults to 1
            Minimum difference between velocities of two adjacent refractors. Default value ensures that velocities are
            strictly increasing.
        min_refractor_size : int, or 1d array-like with shape (n_refractors,), optional, defaults to 1
            Minimum offset range covered by each refractor. Default value ensures that refractors do not degenerate
            into single points.
        loss : str, optional, defaults to "L1"
            Loss function to be minimized. Should be one of "MSE", "huber", "L1", "soft_L1", or "cauchy".
        huber_coef : float, optional, default to 20
            Coefficient for Huber loss function.
        tol : float, optional, defaults to 1e-5
            Precision goal for the value of loss in the stopping criterion.
        first_breaks_col : str, optional, defaults to :const:`~const.HDR_FIRST_BREAK`
            Column name from `self.headers` where times of first break are stored.
        correct_uphole : bool, optional
            Whether to perform uphole correction by adding values of "SourceUpholeTime" header to times of first breaks
            emulating the case when sources are located on the surface. If not given, correction is performed if
            "SourceUpholeTime" header is loaded.
        kwargs : misc, optional
            Additional `SLSQP` options, see https://docs.scipy.org/doc/scipy/reference/optimize.minimize-slsqp.html for
            more details.

        Returns
        -------
        rv : RefractorVelocity
            Constructed near-surface velocity model.
        """
        times = self[first_breaks_col]
        if correct_uphole is None:
            correct_uphole = "SourceUpholeTime" in self.available_headers
        if correct_uphole:
            times = times + self["SourceUpholeTime"]
        return RefractorVelocity.from_first_breaks(self.offsets, times, init, bounds, n_refractors, max_offset,
                                                   min_velocity_step, min_refractor_size, loss, huber_coef, tol,
                                                   coords=self.coords, is_uphole_corrected=correct_uphole, **kwargs)

    #------------------------------------------------------------------------#
    #                         Gather muting methods                          #
    #------------------------------------------------------------------------#

    @batch_method(target="threads", args_to_unpack="muter")
    def mute(self, muter, fill_value=np.nan):
        """Mute the gather using given `muter` which defines an offset-time boundary above which gather amplitudes will
        be set to `fill_value`.

        Parameters
        ----------
        muter : Muter, MuterField or str
            A muter to use. `Muter` instance is used directly. If `MuterField` instance is passed, a `Muter`
            corresponding to gather coordinates is fetched from it.
            May be `str` if called in a pipeline: in this case it defines a component with muters to apply.
        fill_value : float, optional, defaults to np.nan
            A value to fill the muted part of the gather with.

        Returns
        -------
        self : Gather
            Muted gather.
        """
        if isinstance(muter, MuterField):
            muter = muter(self.coords)
        if not isinstance(muter, Muter):
            raise ValueError("muter must be of Muter or MuterField type")
        self.data = mute_gather(gather_data=self.data, muting_times=muter(self.offsets), samples=self.samples,
                                fill_value=fill_value)
        return self

    #------------------------------------------------------------------------#
    #             Vertical Velocity Spectrum calculation methods             #
    #------------------------------------------------------------------------#

    @batch_method(target="for", copy_src=False)
    def calculate_vertical_velocity_spectrum(self, velocities=None, window_size=50, mode="semblance",
                                             max_stretch_factor=np.inf):
        """Calculate vertical velocity spectrum for the gather.

        Notes
        -----
        A detailed description of vertical velocity spectrum and its computation algorithm can be found in
        :func:`~velocity_spectrum.VerticalVelocitySpectrum` docs.

        Examples
        --------
        Calculate vertical velocity spectrum with default parameters: velocities evenly spaces around default stacking
        velocity, 50 ms temporal window size, semblance coherency measure and no muting of hodograph stretching:
        >>> velocity_spectrum = gather.calculate_vertical_velocity_spectrum()

        Calculate vertical velocity spectrum for 200 velocities from 2000 to 6000 m/s, temporal window size of 128 ms,
        crosscorrelation coherency measure and muting stretching effects greater than 0.65:
        >>> velocity_spectrum = gather.calculate_vertical_velocity_spectrum(
                                                                velocities=np.linspace(2000, 6000, 200),
                                                                window_size=128, mode='CC', max_stretch_factor=0.65)

        Parameters
        ----------
        velocities : 1d np.ndarray or None, optional, defaults to None.
            Range of velocity values for which velocity spectrum is calculated. Measured in meters/seconds.
            If not provided velocity range is inferred from const.DEFAULT_STACKING_VELOCITY evaluated for gather times
            and then additionally extended by 20%. Spectrum velocities are evenly sampled from this range
            with a step of 100 m/s.
        window_size : int, optional, defaults to 50
            Temporal window size used for velocity spectrum calculation. The higher the `window_size` is, the smoother
            the resulting velocity spectrum will be but to the detriment of small details. Measured in ms.
        mode: str, optional, defaults to 'semblance'
            The measure for estimating hodograph coherency.
            The available options are:
                `semblance` or `NE`,
                `stacked_amplitude` or `S`,
                `normalized_stacked_amplitude` or `NS`,
                `crosscorrelation` or `CC`,
                `energy_normalized_crosscorrelation` or `ENCC`
        max_stretch_factor : float, defaults to np.inf
            Max allowable factor for the muter that attenuates the effect of waveform stretching after nmo correction.
            This mute is applied after nmo correction for each provided velocity and before coherency calculation.
            The lower the value, the stronger the mute. In case np.inf(default) no mute is applied.
            Reasonably good value is 0.65

        Returns
        -------
        vertical_velocity_spectrum : VerticalVelocitySpectrum
            Calculated vertical velocity spectrum.
        """
        return VerticalVelocitySpectrum(gather=self, velocities=velocities, window_size=window_size, mode=mode,
                                        max_stretch_factor=max_stretch_factor)

    @batch_method(target="for", args_to_unpack="stacking_velocity", copy_src=False)
    def calculate_residual_velocity_spectrum(self, stacking_velocity, n_velocities=140, relative_margin=0.2,
                                             window_size=50, mode="semblance", max_stretch_factor=np.inf):
        """Calculate residual velocity spectrum for the gather and provided stacking velocity.

        Notes
        -----
        A detailed description of residual velocity spectrum and its computation algorithm can be found in
        :func:`~velocity_spectrum.ResidualVelocitySpectrum` docs.


        Examples
        --------
        Calculate residual velocity spectrum for a gather and a stacking velocity, loaded from a file:
        >>> velocity = StackingVelocity.from_file(velocity_path)
        >>> residual_spectrum = gather.calculate_residual_velocity_spectrum(velocity, n_velocities=100, window_size=8)

        Parameters
        ----------
        stacking_velocity : StackingVelocity or StackingVelocityField or str
            Stacking velocity around which residual velocity spectrum is calculated.
            `StackingVelocity` instance is used directly. If `StackingVelocityField` instance is passed,
            a `StackingVelocity` corresponding to gather coordinates is fetched from it.
            May be `str` if called in a pipeline: in this case it defines a component with stacking velocities to use.
        n_velocities : int, optional, defaults to 140
            The number of velocities to compute residual velocity spectrum for.
        relative_margin : float, optional, defaults to 0.2
            Relative velocity margin, that determines the velocity range for residual spectrum calculation
            for each time `t` as `stacking_velocity(t)` * (1 +- `relative_margin`).
        window_size : int, optional, defaults to 50
            Temporal window size used for residual velocity spectrum calculation. Measured in ms.
            The higher the `window_size` is, the smoother the resulting spectrum will be but to the
            detriment of small details.
        mode: str, optional, defaults to 'semblance'
            The measure for estimating hodograph coherency.
            The available options are:
                `semblance` or `NE`,
                `stacked_amplitude` or `S`,
                `normalized_stacked_amplitude` or `NS`,
                `crosscorrelation` or `CC`,
                `energy_normalized_crosscorrelation` or `ENCC`
        max_stretch_factor : float, defaults to np.inf
            Max allowable factor for the muter that attenuates the effect of waveform stretching after nmo correction.
            This mute is applied after nmo correction for each provided velocity and before coherency calculation.
            The lower the value, the stronger the mute. In case np.inf(default) no mute is applied.
            Reasonably good value is 0.65

        Returns
        -------
        residual_velocity_spectrum : ResidualVelocitySpectrum
            Calculated residual velocity spectrum.
        """
        if isinstance(stacking_velocity, StackingVelocityField):
            stacking_velocity = stacking_velocity(self.coords)
        return ResidualVelocitySpectrum(gather=self, stacking_velocity=stacking_velocity, n_velocities=n_velocities,
                                        window_size=window_size, relative_margin=relative_margin, mode=mode,
                                        max_stretch_factor=max_stretch_factor)

    #------------------------------------------------------------------------#
    #                           Gather corrections                           #
    #------------------------------------------------------------------------#

    @batch_method(target="threads", args_to_unpack="refractor_velocity")
    def apply_lmo(self, refractor_velocity, delay=100, fill_value=np.nan, event_headers=None, correct_uphole=None):
        """Perform gather linear moveout correction using the given near-surface velocity model.

        Parameters
        ----------
        refractor_velocity : int, float, RefractorVelocity, RefractorVelocityField or str
            Near-surface velocity model to perform LMO correction with. `RefractorVelocity` instance is used directly.
            If `RefractorVelocityField` instance is passed, a `RefractorVelocity` corresponding to gather coordinates
            is fetched from it. If `int` or `float` then constant-velocity correction is performed.
            May be `str` if called in a pipeline: in this case it defines a component with refractor velocities to use.
        delay : float, optional, defaults to 100
            An extra delay in milliseconds introduced in each trace, positive values result in shifting gather traces
            down. Used to center the first breaks hodograph around the delay value instead of 0.
        fill_value : float, optional, defaults to np.nan
            Value used to fill the amplitudes outside the gather bounds after moveout.
        event_headers : str, list, or None, optional, defaults to None
            Headers columns which will be LMO-corrected inplace.
        correct_uphole : bool, optional
            Whether to perform uphole correction by adding values of "SourceUpholeTime" header to estimated delay
            times. If enabled, centers first breaks around `delay` for uphole surveys. If not given, correction is
            performed if "SourceUpholeTime" header is loaded and given `refractor_velocity` was also uphole corrected.

        Returns
        -------
        self : Gather
            LMO-corrected gather.

        Raises
        ------
        ValueError
            If wrong type of `refractor_velocity` is passed.
        """
        if isinstance(refractor_velocity, (int, float)):
            refractor_velocity = RefractorVelocity.from_constant_velocity(refractor_velocity)
        if isinstance(refractor_velocity, RefractorVelocityField):
            refractor_velocity = refractor_velocity(self.coords)
        if not isinstance(refractor_velocity, RefractorVelocity):
            raise ValueError("refractor_velocity must be of int, float, RefractorVelocity or RefractorVelocityField "
                             "type")

        trace_delays = delay - refractor_velocity(self.offsets)
        if correct_uphole is None:
            correct_uphole = "SourceUpholeTime" in self.available_headers and refractor_velocity.is_uphole_corrected
        if correct_uphole:
            trace_delays += self["SourceUpholeTime"]
        trace_delays_samples = times_to_indices(trace_delays, self.samples, round=True).astype(int)
        self.data = correction.apply_lmo(self.data, trace_delays_samples, fill_value)
        if event_headers is not None:
            self[to_list(event_headers)] += trace_delays.reshape(-1, 1)
        return self

    @batch_method(target="threads", args_to_unpack="stacking_velocity")
    def apply_nmo(self, stacking_velocity, mute_crossover=False, max_stretch_factor=np.inf, fill_value=np.nan):
        """Perform gather normal moveout correction using the given stacking velocity.

        Notes
        -----
        A detailed description of NMO correction can be found in :func:`~utils.correction.apply_nmo` docs.

        Parameters
        ----------
        stacking_velocity : int, float, StackingVelocity, StackingVelocityField or str
            Stacking velocities to perform NMO correction with. `StackingVelocity` instance is used directly. If
            `StackingVelocityField` instance is passed, a `StackingVelocity` corresponding to gather coordinates is
            fetched from it. If `int` or `float` then constant-velocity correction is performed.
            May be `str` if called in a pipeline: in this case it defines a component with stacking velocities to use.
        mute_crossover: bool, optional, defaults to False
            Whether to mute areas where the time reversal occurred after nmo corrections.
        max_stretch_factor : float, optional, defaults to np.inf
            Max allowable factor for the muter that attenuates the effect of waveform stretching after nmo correction.
<<<<<<< HEAD
            The lower the value, the stronger the mute. In case np.inf(default) no mute is applied.
=======
            The lower the value, the stronger the mute. In case np.inf (default) no mute is applied.
>>>>>>> 9f3e8e68
            Reasonably good value is 0.65
        fill_value : float, optional, defaults to np.nan
            Value used to fill the amplitudes outside the gather bounds after moveout.

        Returns
        -------
        self : Gather
            NMO-corrected gather.

        Raises
        ------
        ValueError
            If wrong type of `stacking_velocity` is passed.
        """
        if isinstance(stacking_velocity, (int, float)):
            stacking_velocity = StackingVelocity.from_constant_velocity(stacking_velocity)
        if isinstance(stacking_velocity, StackingVelocityField):
            stacking_velocity = stacking_velocity(self.coords)
        if not isinstance(stacking_velocity, StackingVelocity):
            raise ValueError("stacking_velocity must be of int, float, StackingVelocity or StackingVelocityField type")

        velocities_ms = stacking_velocity(self.times) / 1000  # from m/s to m/ms
        self.data = correction.apply_nmo(self.data, self.times, self.offsets, velocities_ms,
                                         self.sample_interval, mute_crossover, max_stretch_factor, fill_value)
        return self

    #------------------------------------------------------------------------#
    #                       General processing methods                       #
    #------------------------------------------------------------------------#

    @batch_method(target="threads")
    def sort(self, by):
        """Sort gather by specified headers.

        Parameters
        ----------
        by : str or iterable of str
            Headers names to sort the gather by.

        Returns
        -------
        self : Gather
            Gather sorted by given headers. Sets `sort_by` attribute to `by`.
        """
        by = to_list(by)
        if by == to_list(self.sort_by)[:len(by)]:
            return self

        order = np.lexsort(self[by[::-1]].T)
        self.sort_by = by[0] if len(by) == 1 else by
        self.data = self.data[order]
        self.headers = self.headers.iloc[order]
        return self

    @batch_method(target="for")
    def get_central_gather(self):
        """Get a central CDP gather from a supergather.

        A supergather has `SUPERGATHER_INLINE_3D` and `SUPERGATHER_CROSSLINE_3D` headers columns, whose values equal to
        values of `INLINE_3D` and `CROSSLINE_3D` only for traces from the central CDP gather. Read more about
        supergather generation in :func:`~Survey.generate_supergathers` docs.

        Returns
        -------
        self : Gather
            `self` with only traces from the central CDP gather kept. Updates `self.headers` and `self.data` inplace.
        """
        line_cols = self["INLINE_3D", "CROSSLINE_3D", "SUPERGATHER_INLINE_3D", "SUPERGATHER_CROSSLINE_3D"]
        mask = (line_cols[:, :2] == line_cols[:, 2:]).all(axis=1)
        self.headers = self.headers.loc[mask]
        self.data = self.data[mask]
        return self

    @batch_method(target="threads")
    def stack(self, amplify_factor=0):
        """Stack a gather by calculating mean value of all non-nan amplitudes for each time over the offset axis.

        The resulting gather will contain a single trace with `headers` matching those of the first input trace.

        Parameters
        ----------
        amplify_factor : float in range [0, 1], optional, defaults to 0
            Amplifying factor which affects the normalization of the sum of hodographs amplitudes.
<<<<<<< HEAD
            The amplitudes sum is multiplied by amplify_factor/sqrt(N) + (1 - amplify_factor)/N,
            where N is the number of live(non muted) amplitudes. Acts as the coherency amplifier for long hodographs.
            Note that in case amplify_factor=0 (default), sum of trace amplitudes is simply divided by N,
            so that stack amplitude is the average of ensemble amplitudes. Must be in [0, 1] range.
=======
            The amplitudes sum is multiplied by amplify_factor/sqrt(N) + (1 - amplify_factor)/N, where N is the number
            of live (non muted) amplitudes. Acts as the coherency amplifier for long hodographs. Note that in case
            amplify_factor=0 (default), sum of trace amplitudes is simply divided by N, so that stack amplitude is the
            average of ensemble amplitudes. Must be in [0, 1] range.
>>>>>>> 9f3e8e68

        Returns
        -------
        gather : Gather
            Stacked gather.
        """
        amplify_factor = np.clip(amplify_factor, 0, 1)
        self.headers = self.headers.iloc[[0]]  # Preserve headers of the first trace of the gather being stacked
        self.data = stacked_amplitude(self.data, amplify_factor, abs=False)[0].reshape(1, -1)
        return self

    def crop(self, origins, crop_shape, n_crops=1, stride=None, pad_mode='constant', **kwargs):
        """Crop gather data.

        Parameters
        ----------
        origins : list, tuple, np.ndarray or str
            Origins define top-left corners for each crop (the first trace and the first time sample respectively)
            or a rule used to calculate them. All array-like values are cast to an `np.ndarray` and treated as origins
            directly, except for a 2-element tuple of `int`, which will be treated as a single individual origin.
            If `str`, represents a mode to calculate origins. Two options are supported:
            - "random": calculate `n_crops` crops selected randomly using a uniform distribution over the gather data,
              so that no crop crosses gather boundaries,
            - "grid": calculate a deterministic uniform grid of origins, whose density is determined by `stride`.
        crop_shape : tuple with 2 elements
            Shape of the resulting crops.
        n_crops : int, optional, defaults to 1
            The number of generated crops if `origins` is "random".
        stride : tuple with 2 elements, optional, defaults to crop_shape
            Steps between two adjacent crops along both axes if `origins` is "grid". The lower the value is, the more
            dense the grid of crops will be. An extra origin will always be placed so that the corresponding crop will
            fit in the very end of an axis to guarantee complete data coverage with crops regardless of passed
            `crop_shape` and `stride`.
        pad_mode : str or callable, optional, defaults to 'constant'
            Padding mode used when a crop with given origin and shape crossed boundaries of gather data. Passed
            directly to `np.pad`, see https://numpy.org/doc/stable/reference/generated/numpy.pad.html for more
            details.
        kwargs : dict, optional
            Additional keyword arguments to `np.pad`.

        Returns
        -------
        crops : CroppedGather
            Calculated gather crops.
        """
        origins = make_origins(origins, self.shape, crop_shape, n_crops, stride)
        return CroppedGather(self, origins, crop_shape, pad_mode, **kwargs)

    @batch_method(target="threads")
    def bandpass_filter(self, low=None, high=None, filter_size=81, **kwargs):
        """Filter frequency spectrum of the gather.

        `low` and `high` define the range of the remaining signal frequencies. If both of them are given, acts as a
        bandpass filter. If only one of them is given, acts as a highpass or lowpass filter respectively.

        Examples
        --------
        Apply highpass filter: remove all the frequencies bellow 30 Hz.
        >>> gather.bandpass_filter(low=30)

        Apply bandpass filter: keep frequencies within [30, 100] Hz range.
        >>> gather.bandpass_filter(low=30, high=100)

        Apply lowpass filter, remove all the frequencies above 100 Hz.
        >>> gather.bandpass_filter(high=100)

        Notes
        -----
        Default `filter_size` is set to 81 to guarantee that transition bandwidth of the filter does not exceed 10% of
        the Nyquist frequency for the default Hamming window.

        Parameters
        ----------
        low : float, optional
            Lower bound for the remaining frequencies.
        high : float, optional
            Upper bound for the remaining frequencies.
        filter_size : int, optional, defaults to 81
            The length of the filter.
        kwargs : misc, optional
            Additional keyword arguments to the `scipy.firwin`.

        Returns
        -------
        self : Gather
            `self` with filtered frequency spectrum.
        """
        filter_size |= 1  # Guarantee that filter size is odd
        pass_zero = low is None
        cutoffs = [cutoff for cutoff in [low, high] if cutoff is not None]

        # Construct the filter and flip it since opencv computes crosscorrelation instead of convolution
        kernel = firwin(filter_size, cutoffs, pass_zero=pass_zero, fs=self.sample_rate, **kwargs)[::-1]
        cv2.filter2D(self.data, dst=self.data, ddepth=-1, kernel=kernel.reshape(1, -1))
        return self

    @batch_method(target="threads")
    def resample(self, new_sample_interval, kind=3, enable_anti_aliasing=True):
        """Change sample interval of traces in the gather.

        This method changes the number of samples in each trace if the new sample interval differs from the current
        one. If downsampling is performed, an anti-aliasing filter can optionally be applied to avoid frequency
        aliasing.

        Parameters
        ----------
        new_sample_interval : float
            New sample interval of seismic traces.
        kind : int or str, optional, defaults to 3
            The interpolation method to use.
            If `int`, use piecewise polynomial interpolation with degree `kind`.
            If `str`, delegate interpolation to scipy.interp1d with mode `kind`.
        enable_anti_aliasing : bool, optional, defaults to True
            Whether to apply anti-aliasing filter or not. Ignored in case of upsampling.

        Returns
        -------
        self : Gather
            Resampled gather.
        """
        current_sample_interval = self.sample_interval

        # Anti-aliasing filter is optionally applied during downsampling to avoid frequency aliasing
        if enable_anti_aliasing and new_sample_interval > current_sample_interval:
            # Smoothly attenuate frequencies starting from 0.8 of the new Nyquist frequency so that all frequencies
            # above the new Nyquist frequency are zeroed out
            nyquist_frequency = 1000 / (2 * new_sample_interval)
            filter_size = int(40 * new_sample_interval / current_sample_interval)
            self.bandpass_filter(high=0.9*nyquist_frequency, filter_size=filter_size, window="hann")

        new_samples = np.arange(self.samples[0], self.samples[-1] + 1e-6, new_sample_interval, self.samples.dtype)

        if isinstance(kind, int):
            data_resampled = piecewise_polynomial(new_samples, self.samples, self.data, kind)
        elif isinstance(kind, str):
            data_resampled = scipy.interpolate.interp1d(self.samples, self.data, kind=kind)(new_samples)

        self.data = data_resampled
        self.samples = new_samples
        return self

    @batch_method(target="threads")
    def apply_agc(self, window_size=250, mode='rms'):
        """Calculate instantaneous or RMS amplitude AGC coefficients and apply them to gather data.

        Parameters
        ----------
        window_size : int, optional, defaults to 250
            Window size to calculate AGC scaling coefficient in, measured in milliseconds.
        mode : str, optional, defaults to 'rms'
            Mode for AGC: if 'rms', root mean squared value of non-zero amplitudes in the given window
            is used as scaling coefficient (RMS amplitude AGC), if 'abs' - mean of absolute non-zero
            amplitudes (instantaneous AGC).

        Raises
        ------
        ValueError
            If window_size is less than 2 * `sample_interval` milliseconds or larger than trace length.
            If mode is neither 'rms' nor 'abs'.

        Returns
        -------
        self : Gather
            Gather with AGC applied to its data.
        """
        # Cast window from ms to samples
        window_size_samples = int(window_size // self.sample_interval) + 1

        if mode not in ['abs', 'rms']:
            raise ValueError(f"mode should be either 'abs' or 'rms', but {mode} was given")
        if (window_size_samples < 3) or (window_size_samples > self.n_samples):
            raise ValueError(f'window_size should be at least {2*self.sample_interval} milliseconds and '
                             f'{(self.n_samples-1)*self.sample_interval} at most, but {window_size} was given')
        self.data = gain.apply_agc(data=self.data, window_size=window_size_samples, mode=mode)
        return self

    @batch_method(target="threads")
    def apply_sdc(self, velocity=None, v_pow=2, t_pow=1):
        """Calculate spherical divergence correction coefficients and apply them to gather data.

        Parameters
        ----------
        velocities: StackingVelocity or None, optional, defaults to None.
            StackingVelocity that is used to obtain velocities at self.times, measured in meters / second.
            If None, default StackingVelocity object is used.
        v_pow : float, optional, defaults to 2
            Velocity power value.
        t_pow: float, optional, defaults to 1
            Time power value.

        Returns
        -------
        self : Gather
            Gather with applied SDC.
        """
        if velocity is None:
            velocity = DEFAULT_STACKING_VELOCITY
        if not isinstance(velocity, StackingVelocity):
            raise ValueError("Only StackingVelocity instance or None can be passed as velocity")
        self.data = gain.apply_sdc(self.data, v_pow, velocity(self.times), t_pow, self.times)
        return self

    @batch_method(target="for")
    def undo_sdc(self, velocity=None, v_pow=2, t_pow=1):
        """Calculate spherical divergence correction coefficients and use them to undo previously applied SDC.

        Parameters
        ----------
        velocities: StackingVelocity or None, optional, defaults to None.
            StackingVelocity that is used to obtain velocities at self.times, measured in meters / second.
            If None, default StackingVelocity object is used.
        v_pow : float, optional, defaults to 2
            Velocity power value.
        t_pow: float, optional, defaults to 1
            Time power value.

        Returns
        -------
        self : Gather
            Gather without SDC.
        """
        if velocity is None:
            velocity = DEFAULT_STACKING_VELOCITY
        if not isinstance(velocity, StackingVelocity):
            raise ValueError("Only StackingVelocity instance or None can be passed as velocity")
        self.data = gain.undo_sdc(self.data, v_pow, velocity(self.times), t_pow, self.times)
        return self

    #------------------------------------------------------------------------#
    #                         Visualization methods                          #
    #------------------------------------------------------------------------#

    @plotter(figsize=(10, 7), args_to_unpack="masks")
    def plot(self, mode="seismogram", *, title=None, x_ticker=None, y_ticker=None, ax=None, **kwargs):
        """Plot gather traces.

        The traces can be displayed in a number of representations, depending on the `mode` provided. Currently, the
        following options are supported:
        - `seismogram`: a 2d grayscale image of seismic traces. This mode supports the following `kwargs`:
            * `colorbar`: whether to add a colorbar to the right of the gather plot (defaults to `False`). If `dict`,
              defines extra keyword arguments for `matplotlib.figure.Figure.colorbar`,
            * `q_vmin`, `q_vmax`: quantile range of amplitude values covered by the colormap (defaults to 0.1 and 0.9),
            * Any additional arguments for `matplotlib.pyplot.imshow`. Note, that `vmin` and `vmax` arguments take
              priority over `q_vmin` and `q_vmax` respectively.
        - `wiggle`: an amplitude vs time plot for each trace of the gather as an oscillating line around its mean
          amplitude. This mode supports the following `kwargs`:
            * `norm_tracewise`: specifies whether to standardize each trace independently or use gather mean amplitude
              and standard deviation (defaults to `True`),
            * `std`: amplitude scaling factor. Higher values result in higher plot oscillations (defaults to 0.5),
            * `lw` and `alpha`: width of the lines and transparency of polygons, by default estimated
              based on the number of traces in the gather and figure size.
            * `color`: defines a color for traces,
            * Any additional arguments for `matplotlib.pyplot.plot`.
        - `hist`: a histogram of the trace data amplitudes or header values. This mode supports the following `kwargs`:
            * `bins`: if `int`, the number of equal-width bins; if sequence, bin edges that include the left edge of
              the first bin and the right edge of the last bin,
            * `grid`: whether to show the grid lines,
            * `log`: set y-axis to log scale. If `True`, formatting defined in `y_ticker` is discarded,
            * Any additional arguments for `matplotlib.pyplot.hist`.

        Some areas of a gather may be highlighted in color by passing optional `masks` argument. Trace headers, whose
        values are measured in milliseconds (e.g. first break times) may be displayed over a seismogram or wiggle plot
        if passed as `event_headers`. If `top_header` is passed, an auxiliary scatter plot of values of this header
        will be shown on top of the gather plot.

        While the source of label ticks for both `x` and `y` is defined by `x_tick_src` and `y_tick_src`, ticker
        appearance can be controlled via `x_ticker` and `y_ticker` parameters respectively. In the most general form,
        each of them is a `dict` with the following most commonly used keys:
        - `label`: axis label. Can be any string.
        - `round_to`: the number of decimal places to round tick labels to (defaults to 0).
        - `rotation`: the rotation angle of tick labels in degrees (defaults to 0).
        - One of the following keys, defining the way to place ticks:
            * `num`: place a given number of evenly-spaced ticks,
            * `step_ticks`: place ticks with a given step between two adjacent ones,
            * `step_labels`: place ticks with a given step between two adjacent ones in the units of the corresponding
              labels (e.g. place a tick every 200ms for `y` axis or every 300m offset for `x` axis). This option is
              valid only for "seismogram" and "wiggle" modes.
        A short argument form allows defining both tickers labels as a single `str`, which will be treated as the value
        for the `label` key. See :func:`~plot_utils.set_ticks` for more details on the ticker parameters.

        Parameters
        ----------
        mode : "seismogram", "wiggle" or "hist", optional, defaults to "seismogram"
            A type of the gather representation to display:
            - "seismogram": a 2d grayscale image of seismic traces;
            - "wiggle": an amplitude vs time plot for each trace of the gather;
            - "hist": histogram of the data amplitudes or some header values.
        title : str or dict, optional, defaults to None
            If `str`, a title of the plot.
            If `dict`, should contain keyword arguments to pass to `matplotlib.axes.Axes.set_title`. In this case, the
            title string is stored under the `label` key.
        x_ticker : str or dict, optional, defaults to None
            Parameters to control `x` axis label and ticker formatting and layout.
            If `str`, it will be displayed as axis label.
            If `dict`, the axis label is specified under the "label" key and the rest of keys define labels formatting
            and layout, see :func:`~plot_utils.set_ticks` for more details.
            If not given, axis label is defined by `x_tick_src`.
        y_ticker : str or dict, optional, defaults to None
            Parameters to control `y` axis label and ticker formatting and layout.
            If `str`, it will be displayed as axis label.
            If `dict`, the axis label is specified under the "label" key and the rest of keys define labels formatting
            and layout, see :func:`~plot_utils.set_ticks` for more details.
            If not given, axis label is defined by `y_tick_src`.
        ax : matplotlib.axes.Axes, optional, defaults to None
            An axis of the figure to plot on. If not given, it will be created automatically.
        x_tick_src : str, optional
            Source of the tick labels to be plotted on x axis. For "seismogram" and "wiggle" can be either "index"
            (default if gather is not sorted) or any header; for "hist" it also defines the data source and can be
            either "amplitude" (default) or any header.
            Also serves as a default for axis label.
        y_tick_src : str, optional
            Source of the tick labels to be plotted on y axis. For "seismogram" and "wiggle" can be either "time"
            (default) or "samples"; has no effect in "hist" mode. Also serves as a default for axis label.
        event_headers : str, array-like or dict, optional, defaults to None
            Valid only for "seismogram" and "wiggle" modes.
            Headers, whose values will be displayed over the gather plot. Must be measured in milliseconds.
            If `dict`, allows controlling scatter plot options and handling outliers (header values falling out the `y`
            axis range). The following keys are supported:
            - `headers`: header names, can be either `str` or an array-like.
            - `process_outliers`: an approach for outliers processing. Available options are:
                * `clip`: clip outliers to fit the range of `y` axis,
                * `discard`: do not display outliers,
                * `none`: plot all the header values (default behavior).
            - Any additional arguments for `matplotlib.axes.Axes.scatter`.
            If some dictionary value is array-like, each its element will be associated with the corresponding header.
            Otherwise, the single value will be used for all the scatter plots.
        top_header : str, array-like, optional, defaults to None
            Valid only for "seismogram" and "wiggle" modes.
            If str, the name of a header whose values will be plotted on top of the gather plot.
            If array-like, the value for each trace that will be plotted on top of the gather plot.
        masks : array-like, str, dict or Gather, optional, defaults to None
            Valid only for "seismogram" and "wiggle" modes.
            Mask or list of masks to plot on top of the gather plot.
            If `array-like` either mask or list of masks where each mask should be one of:
            - `2d array`, a mask with shape equals to self.shape to plot on top of the gather plot;
            - `1d array`, a vector containing self.n_traces elements that determines which traces to mask;
            - `Gather`, its `data` attribute will be treated as a mask, note that Gather shape should be the same as
            self.shape;
            - `str`, either a header name to take mask from or a batch component name.
            If `dict`, the mask (or list of masks) is specified under the "masks" key and the rest of keys define masks
            layout. The following keys are supported:
                - `masks`: mask or list of masks,
                - `threshold`: the value after which all values will be threated as mask,
                - `label`: the name of the mask that will be shown in legend,
                - `color`: mask color,
                - `alpha`: mask transparency.
            If some dictionary value is array-like, each its element will be associated with the corresponding mask.
            Otherwise, the single value will be used for all masks.
        figsize : tuple, optional, defaults to (10, 7)
            Size of the figure to create if `ax` is not given. Measured in inches.
        save_to : str or dict, optional, defaults to None
            If `str`, a path to save the figure to.
            If `dict`, should contain keyword arguments to pass to `matplotlib.pyplot.savefig`. In this case, the path
            is stored under the `fname` key.
            If `None`, the figure is not saved.
        kwargs : misc, optional
            Additional keyword arguments to the plotter depending on the `mode`.

        Returns
        -------
        self : Gather
            Gather unchanged.

        Raises
        ------
        ValueError
            If given `mode` is unknown.
            If `colorbar` is not `bool` or `dict`.
            If `event_headers` argument has the wrong format or given outlier processing mode is unknown.
            If `x_ticker` or `y_ticker` has the wrong format.
        """
        # Cast text-related parameters to dicts and add text formatting parameters from kwargs to each of them
        (title, x_ticker, y_ticker), kwargs = set_text_formatting(title, x_ticker, y_ticker, **kwargs)

        # Plot the gather depending on the mode passed
        plotters_dict = {
            "seismogram": self._plot_seismogram,
            "wiggle": self._plot_wiggle,
            "hist": self._plot_histogram,
        }
        if mode not in plotters_dict:
            raise ValueError(f"Unknown mode {mode}")

        plotters_dict[mode](ax, title=title, x_ticker=x_ticker, y_ticker=y_ticker, **kwargs)
        return self

    def _plot_histogram(self, ax, title, x_ticker, y_ticker, x_tick_src="amplitude", bins=None,
                        log=False, grid=True, **kwargs):
        """Plot histogram of the data specified by x_tick_src."""
        if x_tick_src.title() == 'Amplitude':
            x_tick_src = 'Amplitude'
            data = self.data.ravel()
        else:
            data = self[x_tick_src]

        _ = ax.hist(data, bins=bins, **kwargs)
        set_ticks(ax, "x", **{"label": x_tick_src, 'round_to': None, **x_ticker})
        set_ticks(ax, "y", **{"label": "Counts", **y_ticker})

        ax.grid(grid)
        if log:
            ax.set_yscale("log")
        ax.set_title(**{'label': None, **title})

    # pylint: disable=too-many-arguments
    def _plot_seismogram(self, ax, title, x_ticker, y_ticker, x_tick_src=None, y_tick_src='time', colorbar=False,
                         q_vmin=0.1, q_vmax=0.9, event_headers=None, top_header=None, masks=None, **kwargs):
        """Plot the gather as a 2d grayscale image of seismic traces."""
        # Make the axis divisible to further plot colorbar and header subplot
        divider = make_axes_locatable(ax)
        vmin, vmax = self.get_quantile([q_vmin, q_vmax])
        kwargs = {"cmap": "gray", "aspect": "auto", "vmin": vmin, "vmax": vmax, **kwargs}
        img = ax.imshow(self.data.T, **kwargs)
        if masks is not None:
            default_mask_kwargs = {"aspect": "auto", "alpha": 0.5, "interpolation": "none"}
            for mask_kwargs in self._process_masks(masks):
                mask_kwargs = {**default_mask_kwargs, **mask_kwargs}
                mask = mask_kwargs.pop("masks")
                cmap = ListedColormap(mask_kwargs.pop("color"))
                label = mask_kwargs.pop("label")
                # Add an invisible artist to display mask label on the legend since imshow does not support it
                ax.add_patch(Polygon([[0, 0]], color=cmap(1), label=label, alpha=mask_kwargs["alpha"]))
                ax.imshow(mask.T, cmap=cmap, **mask_kwargs)
        add_colorbar(ax, img, colorbar, divider, y_ticker)
        self._finalize_plot(ax, title, divider, event_headers, top_header, x_ticker, y_ticker, x_tick_src, y_tick_src)

    #pylint: disable=invalid-name
    def _plot_wiggle(self, ax, title, x_ticker, y_ticker, x_tick_src=None, y_tick_src="time", norm_tracewise=True,
                     std=0.5, event_headers=None, top_header=None, masks=None, lw=None, alpha=None, color="black",
                     **kwargs):
        """Plot the gather as an amplitude vs time plot for each trace."""
        def _get_start_end_ixs(ixs):
            """Return arrays with indices of beginnings and ends of polygons defined by continuous subsequences in
            `ixs`."""
            start_ix = np.argwhere((np.diff(ixs[:, 0], prepend=ixs[0, 0]) != 0) |
                                   (np.diff(ixs[:, 1], prepend=ixs[0, 1]) != 1)).ravel()
            end_ix = start_ix + np.diff(start_ix, append=len(ixs)) - 1
            return start_ix, end_ix

        # Make the axis divisible to further plot colorbar and header subplot
        divider = make_axes_locatable(ax)

        # The default parameters lw = 1 and alpha = 1 are fine for 150 traces gather being plotted on 7.75 inches width
        # axes(by default created by gather.plot()). Scale this parameters linearly for bigger gathers or smaller axes.
        axes_width = ax.get_window_extent().transformed(ax.figure.dpi_scale_trans.inverted()).width

        MAX_TRACE_DENSITY = 150 / 7.75
        BOUNDS = [[0.25, 1], [0, 1.5]] # The clip limits for parameters after linear scale.

        alpha, lw = [np.clip(MAX_TRACE_DENSITY * (axes_width / self.n_traces), *val_bounds) if val is None else val
                     for val, val_bounds in zip([alpha, lw], BOUNDS)]

        std_axis = 1 if norm_tracewise else None
        with warnings.catch_warnings():
            warnings.simplefilter("ignore", category=RuntimeWarning)
            traces = std * ((self.data - np.nanmean(self.data, axis=1, keepdims=True)) /
                            (np.nanstd(self.data, axis=std_axis, keepdims=True) + 1e-10))

        # Shift trace amplitudes according to the trace index in the gather
        amps = traces + np.arange(traces.shape[0]).reshape(-1, 1)
        # Plot all the traces as one Line, then hide transitions between adjacent traces
        amps = np.concatenate([amps, np.full((len(amps), 1), np.nan)], axis=1)
        ax.plot(amps.ravel(), np.broadcast_to(np.arange(amps.shape[1]), amps.shape).ravel(),
                color=color, lw=lw, **kwargs)

        # Find polygons bodies: indices of target amplitudes, start and end
        poly_amp_ix = np.argwhere(traces > 0)
        start_ix, end_ix = _get_start_end_ixs(poly_amp_ix)
        shift = np.arange(len(start_ix)) * 3
        # For each polygon we need to:
        # 1. insert 0 amplitude at the start.
        # 2. append 0 amplitude to the end.
        # 3. append the start point to the end to close polygon.
        # Fill the array storing resulted polygons
        verts = np.empty((len(poly_amp_ix) + 3 * len(start_ix), 2))
        verts[start_ix + shift] = poly_amp_ix[start_ix]
        verts[end_ix + shift + 2] = poly_amp_ix[end_ix]
        verts[end_ix + shift + 3] = poly_amp_ix[start_ix]

        body_ix = np.setdiff1d(np.arange(len(verts)),
                               np.concatenate([start_ix + shift, end_ix + shift + 2, end_ix + shift + 3]),
                               assume_unique=True)
        verts[body_ix] = np.column_stack([amps[tuple(poly_amp_ix.T)], poly_amp_ix[:, 1]])

        # Fill the array representing the nodes codes: either start, intermediate or end code.
        codes = np.full(len(verts), Path.LINETO)
        codes[start_ix + shift] = Path.MOVETO
        codes[end_ix + shift + 3] = Path.CLOSEPOLY

        patch = PathPatch(Path(verts, codes), color=color, alpha=alpha)
        ax.add_artist(patch)

        if masks is not None:
            for mask_kwargs in self._process_masks(masks):
                mask = mask_kwargs.pop("masks")
                mask_ix = np.argwhere(mask > 0)
                start_ix, end_ix = _get_start_end_ixs(mask_ix)
                # Compute the polygon bodies, that represent mask coordinates with a small indent
                up_verts = mask_ix[start_ix].reshape(-1, 1, 2) + np.array([[0.5, -0.5], [-0.5, -0.5]])
                down_verts = mask_ix[end_ix].reshape(-1, 1, 2) + np.array([[-0.5, 0.5], [0.5, 0.5]])
                # Combine upper and lower vertices and add plaсeholders for Path.CLOSEPOLY code with coords [0, 0]
                # after each polygon.
                verts = np.hstack((up_verts, down_verts, np.zeros((len(up_verts), 1, 2)))).reshape(-1, 2)

                # Fill the array representing the nodes codes: either start, intermediate or end code.
                codes = np.full(len(verts), Path.LINETO)
                codes[::5] = Path.MOVETO
                codes[4::5] = Path.CLOSEPOLY

                default_mask_kwargs = {"alpha": alpha*0.7, "lw": 0}
                mask_patch = PathPatch(Path(verts, codes), **{**default_mask_kwargs, **mask_kwargs})
                ax.add_artist(mask_patch)

        ax.update_datalim([(0, 0), traces.shape])
        if not ax.yaxis_inverted():
            ax.invert_yaxis()
        self._finalize_plot(ax, title, divider, event_headers, top_header, x_ticker, y_ticker, x_tick_src, y_tick_src)

    def _finalize_plot(self, ax, title, divider, event_headers, top_header,
                       x_ticker, y_ticker, x_tick_src, y_tick_src):
        """Plot optional artists and set ticks on the `ax`. Utility method for 'seismogram' and 'wiggle' modes."""
        # Add headers scatter plot if needed
        if event_headers is not None:
            self._plot_headers(ax, event_headers)

        # Add a top subplot for given header if needed and set plot title
        top_ax = ax
        if top_header is not None:
            if isinstance(top_header, str):
                header_values = self[top_header]
            elif isinstance(top_header, (np.ndarray, list, tuple)) and len(top_header) == self.n_traces:
                header_values = top_header
            else:
                msg = f"`top_header` should be `str`, `np.ndarray`, `list` or `tuple` not `{type(top_header)}`"
                warnings.warn(msg)
                header_values = None

            if header_values is not None:
                top_ax = self._plot_top_subplot(ax=ax, divider=divider, header_values=header_values, y_ticker=y_ticker)

        # Set axis ticks.
        self._set_x_ticks(ax, tick_src=x_tick_src, ticker=x_ticker)
        self._set_y_ticks(ax, tick_src=y_tick_src, ticker=y_ticker)

        top_ax.set_title(**{'label': None, **title})

        if len(ax.get_legend_handles_labels()[0]):
            # Define legend position to speed up plotting for huge gathers
            ax.legend(loc='upper right')

    def _process_masks(self, masks):
        colors_iterator = cycle(['tab:red', 'tab:blue', 'tab:orange', 'tab:green', 'tab:purple', 'tab:pink',
                                 'tab:olive', 'tab:cyan'])
        masks_list = self._parse_headers_kwargs(masks, "masks")
        for ix, (mask_dict, default_color) in enumerate(zip(masks_list, colors_iterator)):
            mask = mask_dict["masks"]
            if isinstance(mask, Gather):
                mask = mask.data
            elif isinstance(mask, str):
                mask_dict["label"] = mask_dict.get("label", mask)
                mask = self[mask]

            mask = np.array(mask)
            if mask.ndim == 1:
                mask = mask.reshape(-1, 1)
            threshold = mask_dict.pop("threshold", 0.5)
            mask_dict["masks"] = np.broadcast_to(np.where(mask < threshold, np.nan, 1), self.shape)
            mask_dict["label"] = mask_dict.get("label", f"Mask {ix+1}")
            mask_dict["color"] = mask_dict.get("color", default_color)
        return [mask_dict for mask_dict in masks_list if not np.isnan(mask_dict["masks"]).all()]

    @staticmethod
    def _parse_headers_kwargs(headers_kwargs, headers_key):
        """Construct a `dict` of kwargs for each header defined in `headers_kwargs` under `headers_key` key so that it
        contains all other keys from `headers_kwargs` with the values defined as follows:
        1. If the value in `headers_kwargs` is a list or tuple, it is indexed with the index of the currently processed
           header,
        2. Otherwise, it is kept unchanged.

        Examples
        --------
        >>> headers_kwargs = {
        ...     "headers": ["FirstBreakTrue", "FirstBreakPred"],
        ...     "s": 5,
        ...     "c": ["blue", "red"]
        ... }
        >>> Gather._parse_headers_kwargs(headers_kwargs, headers_key="headers")
        [{'headers': 'FirstBreakTrue', 's': 5, 'c': 'blue'},
         {'headers': 'FirstBreakPred', 's': 5, 'c': 'red'}]
        """
        if not isinstance(headers_kwargs, dict):
            headers_kwargs = headers_kwargs if isinstance(headers_kwargs, (list, tuple)) else [headers_kwargs]
            return [{headers_key: header} for header in headers_kwargs]

        if headers_key not in headers_kwargs:
            raise KeyError(f'Missing {headers_key} key in passed kwargs')

        headers_kwargs = {key: value if isinstance(value, (list, tuple)) else [value]
                          for key, value in headers_kwargs.items()}
        n_headers = len(headers_kwargs[headers_key])

        kwargs_list = [{} for _ in range(n_headers)]
        for key, values in headers_kwargs.items():
            if len(values) == 1:
                values = values * n_headers
            elif len(values) != n_headers:
                raise ValueError(f"Incompatible length of {key} array: {n_headers} expected but {len(values)} given.")
            for ix, value in enumerate(values):
                kwargs_list[ix][key] = value
        return kwargs_list

    def _plot_headers(self, ax, headers_kwargs):
        """Add scatter plots of values of one or more headers over the main gather plot."""
        x_coords = np.arange(self.n_traces)
        kwargs_list = self._parse_headers_kwargs(headers_kwargs, "headers")
        for kwargs in kwargs_list:
            kwargs = {"zorder": 10, **kwargs}  # Increase zorder to plot headers on top of gather
            header = kwargs.pop("headers")
            label = kwargs.pop("label", header)
            process_outliers = kwargs.pop("process_outliers", "none")
            y_coords = times_to_indices(self[header], self.samples, round=False)
            if process_outliers == "clip":
                y_coords = np.clip(y_coords, 0, self.n_samples - 1)
            elif process_outliers == "discard":
                y_coords = np.where((y_coords >= 0) & (y_coords <= self.n_samples - 1), y_coords, np.nan)
            elif process_outliers != "none":
                raise ValueError(f"Unknown outlier processing mode {process_outliers}")
            ax.scatter(x_coords, y_coords, label=label, **kwargs)

    def _plot_top_subplot(self, ax, divider, header_values, y_ticker, **kwargs):
        """Add a scatter plot of given header values on top of the main gather plot."""
        top_ax = divider.append_axes("top", sharex=ax, size="12%", pad=0.05)
        top_ax.scatter(np.arange(self.n_traces), header_values, **{"s": 5, "color": "black", **kwargs})
        top_ax.xaxis.set_visible(False)
        top_ax.yaxis.tick_right()
        top_ax.invert_yaxis()
        format_subplot_yticklabels(top_ax, **y_ticker)
        return top_ax

    def _set_x_ticks(self, ax, tick_src, ticker):
        """Infer and set ticks for x axis. """
        tick_src = to_list(tick_src or self.sort_by or 'index')[:2]
        if tick_src[0].title() == "Index":
            tick_src[0] = "Index"
            major_labels, minor_labels = np.arange(self.n_traces), None
        elif len(tick_src) == 1:
            major_labels, minor_labels =  self[tick_src[0]], None
        else:
            major_labels, minor_labels = self[tick_src[0]], self[tick_src[1]]

        # Format axis label
        UNITS = {  # pylint: disable=invalid-name
            "offset": ", m",
        }

        tick_src = [ix_tick_src + UNITS.get(ix_tick_src, '') for ix_tick_src in tick_src]
        axis_label = '\n'.join(tick_src)

        set_ticks(ax, 'x', major_labels=major_labels, minor_labels=minor_labels, **{"label": axis_label, **ticker})

    def _set_y_ticks(self, ax, tick_src, ticker):
        """Infer and set ticks for y axis. """
        tick_src = tick_src.title()
        if tick_src == "Time":
            tick_src = "Time, ms"
            major_labels =  self.samples
        if tick_src == "Samples":
            major_labels = np.arange(self.n_samples)

        set_ticks(ax, 'y', major_labels=major_labels, **{"label": tick_src, **ticker})

    def plot_nmo_correction(self, min_vel=1500, max_vel=6000, figsize=(6, 4.5), show_grid=True, **kwargs):
        """Perform interactive NMO correction of the gather with selected constant velocity.

        The plot provides 2 views:
        * Corrected gather (default). NMO correction is performed on the fly with the velocity controlled by a slider
          on top of the plot.
        * Source gather. This view disables the velocity slider.

        Plotting must be performed in a JupyterLab environment with the `%matplotlib widget` magic executed and
        `ipympl` and `ipywidgets` libraries installed.

        Parameters
        ----------
        min_vel : float, optional, defaults to 1500
            Minimum seismic velocity value for NMO correction. Measured in meters/seconds.
        max_vel : float, optional, defaults to 6000
            Maximum seismic velocity value for NMO correction. Measured in meters/seconds.
        figsize : tuple with 2 elements, optional, defaults to (6, 4.5)
            Size of the created figure. Measured in inches.
        show_grid : bool, defaults to True
            If `True` shows the horizontal grid with a step based on `y_ticker`.
        kwargs : misc, optional
            Additional keyword arguments to `Gather.plot`.
        """
        NMOCorrectionPlot(self, min_vel=min_vel, max_vel=max_vel, figsize=figsize, show_grid=show_grid,
                          **kwargs).plot()

    def plot_lmo_correction(self, min_vel=500, max_vel=3000, figsize=(6, 4.5), show_grid=True, **kwargs):
        """Perform interactive LMO correction of the gather with the selected velocity.

        The plot provides 2 views:
        * Corrected gather (default). LMO correction is performed on the fly with the velocity controlled by a slider
        on top of the plot.
        * Source gather. This view disables the velocity slider.

        Plotting must be performed in a JupyterLab environment with the `%matplotlib widget` magic executed and
        `ipympl` and `ipywidgets` libraries installed.

        Parameters
        ----------
        min_vel : float, optional, defaults to 500
            Minimum velocity value for LMO correction. Measured in meters/seconds.
        max_vel : float, optional, defaults to 3000
            Maximum velocity value for LMO correction. Measured in meters/seconds.
        figsize : tuple with 2 elements, optional, defaults to (6, 4.5)
            Size of the created figure. Measured in inches.
        show_grid : bool, defaults to True
            If `True` shows the horizontal grid with a step based on `y_ticker`.
        kwargs : misc, optional
            Additional keyword arguments to `Gather.plot`.
        """
        LMOCorrectionPlot(self, min_vel=min_vel, max_vel=max_vel, figsize=figsize, show_grid=show_grid,
                          **kwargs).plot()<|MERGE_RESOLUTION|>--- conflicted
+++ resolved
@@ -984,11 +984,7 @@
             Whether to mute areas where the time reversal occurred after nmo corrections.
         max_stretch_factor : float, optional, defaults to np.inf
             Max allowable factor for the muter that attenuates the effect of waveform stretching after nmo correction.
-<<<<<<< HEAD
             The lower the value, the stronger the mute. In case np.inf(default) no mute is applied.
-=======
-            The lower the value, the stronger the mute. In case np.inf (default) no mute is applied.
->>>>>>> 9f3e8e68
             Reasonably good value is 0.65
         fill_value : float, optional, defaults to np.nan
             Value used to fill the amplitudes outside the gather bounds after moveout.
@@ -1072,17 +1068,10 @@
         ----------
         amplify_factor : float in range [0, 1], optional, defaults to 0
             Amplifying factor which affects the normalization of the sum of hodographs amplitudes.
-<<<<<<< HEAD
-            The amplitudes sum is multiplied by amplify_factor/sqrt(N) + (1 - amplify_factor)/N,
-            where N is the number of live(non muted) amplitudes. Acts as the coherency amplifier for long hodographs.
-            Note that in case amplify_factor=0 (default), sum of trace amplitudes is simply divided by N,
-            so that stack amplitude is the average of ensemble amplitudes. Must be in [0, 1] range.
-=======
             The amplitudes sum is multiplied by amplify_factor/sqrt(N) + (1 - amplify_factor)/N, where N is the number
             of live (non muted) amplitudes. Acts as the coherency amplifier for long hodographs. Note that in case
             amplify_factor=0 (default), sum of trace amplitudes is simply divided by N, so that stack amplitude is the
             average of ensemble amplitudes. Must be in [0, 1] range.
->>>>>>> 9f3e8e68
 
         Returns
         -------
