"""Utilily functions for visualization"""

# pylint: disable=invalid-name
from functools import partial

import numpy as np
<<<<<<< HEAD
from matplotlib import ticker
from mpl_toolkits.axes_grid1 import make_axes_locatable
from scipy.interpolate import interp1d
=======
import matplotlib.pyplot as plt
from matplotlib import ticker, colors as mcolors
>>>>>>> afee9d5b


def as_dict(val, key):
    """Construct a dict with a {`key`: `val`} structure if given `val` is not a `dict`, or copy `val` otherwise."""
    return val.copy() if isinstance(val, dict) else {key: val}


def save_figure(fig, fname, dpi=100, bbox_inches="tight", pad_inches=0.1, **kwargs):
    """Save the given figure. All `args` and `kwargs` are passed directly into `matplotlib.pyplot.savefig`."""
    fig.savefig(fname, dpi=dpi, bbox_inches=bbox_inches, pad_inches=pad_inches, **kwargs)


def set_text_formatting(*args, **kwargs):
    """Pop text formatting parameters from `kwargs` and set them as defaults for each of `args` tranformed to dict."""
    FORMAT_ARGS = {'fontsize', 'fontfamily', 'fontweight'}

    global_formatting = {arg: kwargs.pop(arg) for arg in FORMAT_ARGS if arg in kwargs}
    text_args = ({**global_formatting, **({} if arg is None else as_dict(arg, key="label"))} for arg in args)
    return text_args, kwargs

<<<<<<< HEAD

def add_colorbar(ax, img, colorbar, divider=None, y_ticker=None):
    if not isinstance(colorbar, (bool, dict)):
        raise ValueError(f"colorbar must be bool or dict but {type(colorbar)} was passed")
    if colorbar is False:
        return None
    colorbar = {} if colorbar is True else colorbar
    if divider is None:
        divider = make_axes_locatable(ax)
    cax = divider.append_axes("right", size="5%", pad=0.05)
    cbar = ax.figure.colorbar(img, cax=cax, **colorbar)
    if y_ticker is not None:
        set_subplot_ticks(cax, **y_ticker)
    return cbar


def set_subplot_ticks(ax, fontsize=None, size=None, fontfamily=None, family=None, fontweight=None, weight=None,
                      **kwargs):
    _ = kwargs
    for tick in ax.get_yticklabels():
        tick.set_fontsize(fontsize or size)
        tick.set_fontfamily(fontfamily or family)
        tick.set_fontweight(fontweight or weight)


def set_ticks(ax, axis, label='', tick_labels=None, num=None, step_ticks=None,
              step_labels=None, tick_range=None, round_to=0, **kwargs):
=======
def set_ticks(ax, axis, label='', tick_labels=None, num=None, step_ticks=None, step_labels=None, round_to=0, **kwargs):
>>>>>>> afee9d5b
    """Set ticks and labels for `x` or `y` axis depending on the `axis`.

    Parameters
    ----------
    ax : matplotlib.axes.Axes
        An axis on which ticks are set.
    axis : "x" or "y"
        Whether to set ticks for "x" or "y" axis of `ax`.
    label : str, optional, defaults to ''
        The label to set for `axis` axis.
    tick_labels : array-like, optional, defaults to None
        An array of labels for axis ticks.
    num : int, optional, defaults to None
        The number of evenly spaced ticks on the axis.
    step_ticks : int, optional, defaults to None
        A step between two adjacent ticks in samples (e.g. place every hundredth tick).
    step_labels : int, optional, defaults to None
        A step between two adjacent tick in the units of the corresponding labels (e.g. place a tick every 200ms for an
        axis, whose labels are measured in milliseconds). Should be None if `tick_labels` is None.
    round_to : int, optional, defaults to 0
        The number of decimal places to round tick labels to. If 0, tick labels will be cast to integers.
    kwargs : misc, optional
        Additional keyword arguments to control text formatting and rotation. Passed directly to
        `matplotlib.axis.Axis.set_label_text` and `matplotlib.axis.Axis.set_ticklabels`.

    Notes
    -----
    matplotlib does not update axes's data intervals when new artist is redrawn on the existing axes in interactive
    mode, which leads to incorrect tick positioning. To overcome this, call `ax.clear()` before drawing a new artist.

    Raises
    ------
    ValueError
        If `step_labels` is provided when tick_labels are None or not monotonically increasing.
    """
    # Format axis label
    UNITS = {  # pylint: disable=invalid-name
        "Time": " (ms)",
        "Offset": " (m)",
    }
    label = label[0].upper() + label[1:]
    label += UNITS.get(label, "")

    locator, formatter = _process_ticks(labels=tick_labels, num=num, step_ticks=step_ticks,
                                        step_labels=step_labels, round_to=round_to)
    rotation_kwargs = _pop_rotation_kwargs(kwargs)
    ax_obj = getattr(ax, f"{axis}axis")
    ax_obj.set_label_text(label, **kwargs)
    ax_obj.set_ticklabels([], **kwargs, **rotation_kwargs)
    ax_obj.set_major_locator(locator)
    ax_obj.set_major_formatter(formatter)


def _process_ticks(labels, num, step_ticks, step_labels, round_to):
    """Create an axis locator and formatter by given `labels` and tick layout parameters."""
    if num is not None:
        locator = ticker.LinearLocator(num)
    elif step_ticks is not None:
        locator = ticker.IndexLocator(step_ticks, 0)
    elif step_labels is not None:
        if labels is None:
            raise ValueError("step_labels cannot be used: plotter does not provide labels.")
        if (np.diff(labels) < 0).any():
            raise ValueError("step_labels is valid only for monotonically increasing labels.")
        candidates = np.arange(labels[0], labels[-1], step_labels)
        ticks = np.searchsorted(labels, candidates)
        # Always include last label along the axis and remove duplicates
        ticks = np.unique(np.append(ticks, len(labels) - 1))
        locator = ticker.FixedLocator(ticks)
    else:
        locator = ticker.AutoLocator()

    def round_tick(tick, *args, round_to):
        """Format tick value."""
        _ = args
        if round_to is not None:
            return f'{tick:.{round_to}f}'
        return tick

    def get_tick_from_labels(tick, *args, labels, round_to):
        """Get tick label by its index in `labels` and format the resulting value."""
        _ = args
        if (tick < 0) or (tick > len(labels)-1):
            return None
        label_value = labels[np.round(tick).astype(np.int32)]
        return round_tick(label_value, round_to=round_to)

    if labels is None:
        formatter = partial(round_tick, round_to=round_to)
    else:
        formatter = partial(get_tick_from_labels, labels=labels, round_to=round_to)

    return locator, ticker.FuncFormatter(formatter)


def _pop_rotation_kwargs(kwargs):
    """Pop the keys responsible for text rotation from `kwargs`."""
    ROTATION_ARGS = {"ha", "rotation_mode"}
    rotation = kwargs.pop("rotation", None)
    rotation_kwargs = {arg: kwargs.pop(arg) for arg in ROTATION_ARGS if arg in kwargs}
    if rotation is not None:
        rotation_kwargs = {"rotation": rotation, "ha": "right", "rotation_mode": "anchor", **rotation_kwargs}
    return rotation_kwargs<|MERGE_RESOLUTION|>--- conflicted
+++ resolved
@@ -4,14 +4,8 @@
 from functools import partial
 
 import numpy as np
-<<<<<<< HEAD
 from matplotlib import ticker
 from mpl_toolkits.axes_grid1 import make_axes_locatable
-from scipy.interpolate import interp1d
-=======
-import matplotlib.pyplot as plt
-from matplotlib import ticker, colors as mcolors
->>>>>>> afee9d5b
 
 
 def as_dict(val, key):
@@ -32,7 +26,6 @@
     text_args = ({**global_formatting, **({} if arg is None else as_dict(arg, key="label"))} for arg in args)
     return text_args, kwargs
 
-<<<<<<< HEAD
 
 def add_colorbar(ax, img, colorbar, divider=None, y_ticker=None):
     if not isinstance(colorbar, (bool, dict)):
@@ -49,20 +42,15 @@
     return cbar
 
 
-def set_subplot_ticks(ax, fontsize=None, size=None, fontfamily=None, family=None, fontweight=None, weight=None,
-                      **kwargs):
+def set_subplot_ticks(ax, fontsize=None, fontfamily=None, fontweight=None, **kwargs):
     _ = kwargs
     for tick in ax.get_yticklabels():
-        tick.set_fontsize(fontsize or size)
-        tick.set_fontfamily(fontfamily or family)
-        tick.set_fontweight(fontweight or weight)
+        tick.set_fontsize(fontsize)
+        tick.set_fontfamily(fontfamily)
+        tick.set_fontweight(fontweight)
 
 
-def set_ticks(ax, axis, label='', tick_labels=None, num=None, step_ticks=None,
-              step_labels=None, tick_range=None, round_to=0, **kwargs):
-=======
 def set_ticks(ax, axis, label='', tick_labels=None, num=None, step_ticks=None, step_labels=None, round_to=0, **kwargs):
->>>>>>> afee9d5b
     """Set ticks and labels for `x` or `y` axis depending on the `axis`.
 
     Parameters
