--- conflicted
+++ resolved
@@ -567,19 +567,12 @@
             The batch with scaled gathers and optionally AGC coefficients.
         """
         src_list, dst_list = align_src_dst(src, dst)
-<<<<<<< HEAD
-        dst_coefs_list = to_list(dst_coefs)
-
-        # pylint: disable-next=redefined-argument-from-local
-        for src, dst_coef, dst in zip_longest(src_list, dst_coefs_list, dst_list):
-=======
         dst_coefs_list = to_list(dst_coefs) if dst_coefs is not None else [None] * len(dst_list)
         if len(dst_coefs_list) != len(dst_list):
             raise ValueError("dst_coefs and dst should have the same length.")
 
         # pylint: disable-next=redefined-argument-from-local
         for src, dst_coef, dst in zip(src_list, dst_coefs_list, dst_list):
->>>>>>> 0a8e2973
             src_obj = getattr(self, src)[pos]
             src_obj = src_obj.copy() if src != dst else src_obj
             return_coefs = dst_coef is not None
