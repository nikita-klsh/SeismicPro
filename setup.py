"""SeismicPro is a library for seismic data processing."""

import re
from setuptools import setup, find_packages


with open('./seismicpro/__init__.py', 'r', encoding='utf-8') as f:
    version = re.search(r'^__version__\s*=\s*[\'"]([^\'"]*)[\'"]', f.read(), re.MULTILINE).group(1)

with open('./README.md', 'r', encoding='utf-8') as f:
    long_description = f.read()

setup(
    name='SeismicPro',
    packages=find_packages(exclude=['tutorials', 'benchmark']),
    version=version,
    url='https://github.com/gazprom-neft/SeismicPro',
    license='Apache License 2.0',
    author='Gazprom Neft DS team',
    author_email='rhudor@gmail.com',
    description='A framework for seismic data processing',
    long_description=long_description,
    long_description_content_type="text/markdown",
    zip_safe=False,
    platforms='any',
    include_package_data=True,
    install_requires=[
        'numpy>=1.20',
        'scipy>=1.7',
        'numba>=0.57',
        'pandas>=1.3',
        'polars[pyarrow]>=0.18.7',
        'scikit-learn>=0.23.2',
        'opencv_python>=4.5.1',
        'rustworkx>=0.12.1',
        'segyio>=1.9.5',
        'segfast>=1.0.1',
        'tqdm>=4.56.0',
        'pytest>=6.0.1',
        'torch>=1.8',
        'matplotlib>=3.5.1',
        'seaborn>=0.11.1',
        'dill>=0.3.3',
        'multiprocess>=0.70.11',
        'requests>=2.24',
        'psutil>=5.7.2',
<<<<<<< HEAD
        'batchflow>=0.8.5',
=======
        'batchflow>=0.8.7',
>>>>>>> 0a8e2973
        'tbb>=2021.7.1',
    ],
    classifiers=[
        'Development Status :: 4 - Beta',
        'Intended Audience :: Developers',
        'Intended Audience :: Science/Research',
        'License :: OSI Approved :: Apache Software License',
        'Operating System :: OS Independent',
        'Programming Language :: Python :: 3.8',
        'Programming Language :: Python :: 3.9',
        'Topic :: Scientific/Engineering',
    ],
)<|MERGE_RESOLUTION|>--- conflicted
+++ resolved
@@ -44,11 +44,7 @@
         'multiprocess>=0.70.11',
         'requests>=2.24',
         'psutil>=5.7.2',
-<<<<<<< HEAD
-        'batchflow>=0.8.5',
-=======
         'batchflow>=0.8.7',
->>>>>>> 0a8e2973
         'tbb>=2021.7.1',
     ],
     classifiers=[
