--- conflicted
+++ resolved
@@ -300,7 +300,6 @@
         return self
 
     @classmethod
-<<<<<<< HEAD
     def from_file(cls, path, encoding="UTF-8"):
         """Load parameters from a file and create a RefractorVelocity instance from the loaded parameters.
 
@@ -321,12 +320,11 @@
         coords_list, params_list, max_offset_list = load_rv(path, encoding)
         if len(coords_list) > 1:
             raise ValueError("The loaded file contains more than one set of RefractorVelocity parameters.")
-        return cls(coords=coords_list[0], **params_list[0]) # TODO: update when max_offset attribute will added.
+        # TODO: select one of the options when max_offset support will be determined
+        return cls(coords=coords_list[0], **params_list[0])
         # return cls(max_offset=max_offset_list[0], coords=coords_list[0], **params_list[0])
 
     @classmethod
-=======
->>>>>>> 4ee5e57d
     def from_constant_velocity(cls, velocity, max_offset=None, coords=None):
         """Define a 1-layer near-surface velocity model with given velocity of the first layer and zero intercept time.
 
