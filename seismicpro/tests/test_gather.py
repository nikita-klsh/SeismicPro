"""Implementation of tests for Gather"""

# pylint: disable=redefined-outer-name
import pytest
import numpy as np

from seismicpro import Survey, Gather, Muter, StackingVelocity
from seismicpro.utils import to_list
from seismicpro.const import HDR_FIRST_BREAK

from .conftest import SAMPLE_INTERVAL, DELAY


@pytest.fixture(scope='module')
def survey(segy_path):
    """Create a survey."""
    survey = Survey(segy_path, header_index=['INLINE_3D', 'CROSSLINE_3D'],
                    header_cols=['offset', 'FieldRecord'], validate=False)
    survey.remove_dead_traces(bar=False)
    survey.collect_stats(bar=False)
    survey.headers[HDR_FIRST_BREAK] = np.random.randint(0, 1000, len(survey.headers))
    return survey


@pytest.fixture(scope='function')
def gather(survey):
    """Load a gather."""
    return survey.get_gather((0, 0))


<<<<<<< HEAD
def compare_gathers(first, second, drop_cols=None, check_types=True, same_survey=True):
    """compare_gathers"""
    first_attrs = first.__dict__
    second_attrs = second.__dict__

    assert len(set(first_attrs) & set(second_attrs)) == len(first_attrs)

=======
def assert_gathers_equal(first, second, drop_cols=None, same_survey=True):
    """Check if two gathers are equal."""
>>>>>>> ca338659
    first_headers = first.headers.reset_index()
    second_headers = second.headers.reset_index()
    if drop_cols is not None:
        first_headers.drop(columns=drop_cols, errors="ignore", inplace=True)
        second_headers.drop(columns=drop_cols, errors="ignore", inplace=True)
    assert len(first_headers) == len(second_headers)
    if len(first_headers) > 0:
        assert first_headers.equals(second_headers)
        assert np.all(first_headers.dtypes == second_headers.dtypes)

    assert np.allclose(first.data, second.data)
    assert first.data.dtype == second.data.dtype
    assert np.allclose(first.samples, second.samples)
    assert first.samples.dtype == second.samples.dtype
    assert first.sample_interval == second.sample_interval
    assert first.delay == second.delay
    assert first.sort_by == second.sort_by
    if same_survey:
        assert id(first.survey) == id(second.survey)


def test_gather_attrs(gather):
    """Check whether the gather stores only known attributes."""
    expected_attrs = {"data", "headers", "samples", "sample_interval", "delay", "sort_by", "survey"}
    unknown_attrs = gather.__dict__.keys() - expected_attrs
    assert len(unknown_attrs) == 0, f"The gather contains unknown attributes {', '.join(unknown_attrs)}"


@pytest.mark.parametrize("key", [
    "UnknownHeader",  # Unknown header
    ["offset", "AnotherUnknownHeader"],  # Selection of known and unknown headers
    (slice(None), "HeaderName"),  # str in key
    None,  # Adds dims
    ([0, 1], None),  # Adds dims
    (slice(5), slice(100), [1, 2, 3]),  # Too many indexers
    (slice(5), [1, 2, 3]),  # Advanced indexing of samples axis
    (slice(None), slice(200, 0, -2)),  # Negative step for samples axis
    slice(5, 5),  # Empty gather after indexing
    (slice(None), slice(0, 0)),  # Empty gather after indexing
])
@pytest.mark.parametrize("method", ["__getitem__", "get_item"])
def test_gather_getitem_fails(gather, method, key):
    """Check if gather indexing properly fails."""
    get_item_method = getattr(gather, method)
    with pytest.raises((KeyError, ValueError)):
        _ = get_item_method(key)


@pytest.mark.parametrize("key", [
    "offset",
    ["offset", "FieldRecord"]
])
def test_gather_getitem_headers(gather, key):
    """Test selection of headers values."""
    result_getitem = gather[key]
    result_get_item = gather.get_item(key)
    expected = gather.headers.reset_index()[key].to_numpy()

    assert np.allclose(result_getitem, expected)
    assert result_getitem.dtype == expected.dtype
    assert np.allclose(result_get_item, expected)
    assert result_get_item.dtype == expected.dtype


@pytest.mark.parametrize("key, trace_indexer, samples_indexer, sample_interval, delay, preserve_sort_by", [
    # Selecting only traces
    [0, [0], slice(None), SAMPLE_INTERVAL, DELAY, True],
    [-1, [-1], slice(None), SAMPLE_INTERVAL, DELAY, True],
    [[1, 2, 5], [1, 2, 5], slice(None), SAMPLE_INTERVAL, DELAY, True],
    [[5, 3, 1], [5, 3, 1], slice(None), SAMPLE_INTERVAL, DELAY, False],
    [slice(None), slice(None), slice(None), SAMPLE_INTERVAL, DELAY, True],
    [slice(None, None, 3), slice(None, None, 3), slice(None), SAMPLE_INTERVAL, DELAY, True],
    [slice(100, 0, -2), slice(100, 0, -2), slice(None), SAMPLE_INTERVAL, DELAY, False],

    # Selecting both traces and samples
    [(slice(None), slice(None)), slice(None), slice(None), SAMPLE_INTERVAL, DELAY, True],
    [(0, slice(None)), [0], slice(None), SAMPLE_INTERVAL, DELAY, True],
    [(0, 5), [0], slice(5, 6), SAMPLE_INTERVAL, DELAY + SAMPLE_INTERVAL * 5, True],
    [([3, 2, 1], 100), [3, 2, 1], slice(100, 101), SAMPLE_INTERVAL, DELAY + SAMPLE_INTERVAL * 100, False],
    [(slice(3, 8), slice(100)), slice(3, 8), slice(100), SAMPLE_INTERVAL, DELAY, True],
    [(slice(5, 1, -2), slice(100, None)), slice(5, 1, -2), slice(100, None), SAMPLE_INTERVAL,
     DELAY + 100 * SAMPLE_INTERVAL, False],
    [(slice(4, 5), slice(50, 100, 4)), slice(4, 5), slice(50, 100, 4), SAMPLE_INTERVAL * 4,
     DELAY + 50 * SAMPLE_INTERVAL, True],
    [(6, slice(10, None, 2)), [6], slice(10, None, 2), SAMPLE_INTERVAL * 2, DELAY + 10 * SAMPLE_INTERVAL, True],
])
@pytest.mark.parametrize("sort_by", [None, "offset"])
def test_gather_getitem_gather(gather, key, trace_indexer, samples_indexer, sample_interval, delay, preserve_sort_by,
                               sort_by):
    """Test selection of gather traces and samples."""
    if sort_by is not None:
        gather = gather.sort(by=sort_by)
    result_getitem = gather[key]
    result_get_item = gather.get_item(key)
    target = Gather(headers=gather.headers.iloc[trace_indexer], data=gather.data[trace_indexer, samples_indexer],
                    sample_interval=sample_interval, survey=gather.survey, delay=delay)
    if preserve_sort_by:
        target.sort_by = gather.sort_by
    assert_gathers_equal(result_getitem, target)
    assert_gathers_equal(result_get_item, target)


@pytest.mark.parametrize("ignore, ignore_set", [
    [None, {"survey"}],
    ["survey", {"survey"}],
    ["data", {"survey", "data"}],
    [("data", "headers"), {"survey", "data", "headers"}],
    [{"headers", "samples"}, {"survey", "headers", "samples"}],
    [["data", "headers", "samples"], {"survey", "data", "headers", "samples"}],
])
def test_gather_copy(gather, ignore, ignore_set):
    """Test whether gather copy equals to the gather itself and avoids copying its survey and attributes listed in
    `ignore`."""
    gather_copy = gather.copy(ignore=ignore)
    assert_gathers_equal(gather, gather_copy)

    for attr in ["data", "headers", "samples", "survey"]:
        orig_id = id(getattr(gather, attr))
        copy_id = id(getattr(gather_copy, attr))
        if attr in ignore_set:
            assert copy_id == orig_id
        else:
            assert copy_id != orig_id


@pytest.mark.parametrize('columns', ['offset', 'FieldRecord', 'col_1', ['col_1'], ['col_1', 'col_2']])
def test_gather_store_headers_to_survey(segy_path, columns):
    """test_gather_store_headers_to_survey"""
    # Creating survey every time since this method affects survey and we cannot use global gather fixture here
    survey = Survey(segy_path, header_index=['INLINE_3D', 'CROSSLINE_3D'],
                    header_cols=['offset', 'FieldRecord'], validate=False)
    copy_survey = survey.copy()

    gather = survey.get_gather((0, 0))
    gather.headers["col_1"] = np.arange(gather.n_traces, dtype=np.int32)
    gather.headers["col_2"] = 100 * np.random.random(gather.n_traces)
    gather.headers["offset"] = gather["offset"] * 0.1

    gather.store_headers_to_survey(columns)
    headers_from_survey = survey.headers.loc[gather.index].sort_values(by="offset")
    headers_from_gather = gather.headers.sort_values(by="offset")
    assert np.allclose(headers_from_survey[columns], headers_from_gather[columns])

    other_indices = list(set(survey.indices) ^ {gather.index})
    expected_survey = copy_survey.headers.loc[other_indices]
    changed_survey = survey.headers.loc[other_indices]
    for column in to_list(columns):
        if column in ["col_1", "col_2"]:
            assert changed_survey[column].isnull().sum() == len(changed_survey)
        else:
            assert np.allclose(expected_survey[column], changed_survey[column])

@pytest.mark.parametrize('tracewise, use_global', [[True, False], [False, False], [False, True]])
@pytest.mark.parametrize('q', [0.1, [0.1, 0.2], (0.1, 0.2), np.array([0.1, 0.2])])
def test_gather_get_quantile(gather, tracewise, use_global, q):
    """Test gather's methods"""
    # # check that quantile has the same type as q
    gather.get_quantile(q=q, tracewise=tracewise, use_global=use_global)

@pytest.mark.parametrize('tracewise, use_global', [[True, False], [False, False], [False, True]])
def test_gather_scale_standard(gather, tracewise, use_global):
    """test_gather_scale_standard"""
    gather.scale_standard(tracewise=tracewise, use_global=use_global)

@pytest.mark.parametrize('tracewise, use_global', [[True, False], [False, False], [False, True]])
def test_gather_scale_minmax(gather, tracewise, use_global):
    """test_gather_scale_minmax"""
    gather.scale_minmax(tracewise=tracewise, use_global=use_global)

@pytest.mark.parametrize('tracewise, use_global', [[True, False], [False, False], [False, True]])
def test_gather_scale_maxabs(gather, tracewise, use_global):
    """test_gather_scale_minmax"""
    gather.scale_maxabs(tracewise=tracewise, use_global=use_global)

def test_gather_mask_to_pick_and_pick_to_mask(gather):
    """test_gather_mask_to_pick"""
    mask = gather.pick_to_mask(first_breaks_col=HDR_FIRST_BREAK)
    mask.mask_to_pick(first_breaks_col=HDR_FIRST_BREAK, save_to=gather)

@pytest.mark.parametrize('by', ('offset', ['FieldRecord', 'offset']))
def test_gather_sort(gather, by):
    """test_gather_sort"""
    gather.sort(by=by)

def test_gather_muting(gather):
    """test_gather_muting"""
    muter = Muter(offsets=[1000, 2000, 3000], times=[100, 300, 600])
    gather.mute(muter)

@pytest.mark.parametrize('mode', ('S', 'NS', 'NE', 'CC', 'ENCC'))
def test_gather_velocity_spectrum(gather, mode):
    """test_gather_velocity_spectrum"""
    gather.calculate_vertical_velocity_spectrum(mode=mode)

def test_gather_res_velocity_spectrum(gather):
    """test_gather_res_velocity_spectrum"""
    stacking_velocity = StackingVelocity(times=[0, 3000], velocities=[1600, 3500])
    gather.calculate_residual_velocity_spectrum(stacking_velocity=stacking_velocity)

def test_gather_stacking_velocity(gather):
    """test_gather_stacking_velocity"""
    gather.sort(by='offset')
    stacking_velocity = StackingVelocity(times=[0, 3000], velocities=[1600, 3500])
    gather.apply_nmo(stacking_velocity=stacking_velocity)

def test_gather_get_central_gather(segy_path):
    """test_gather_get_central_gather"""
    survey = Survey(segy_path, header_index=['INLINE_3D', 'CROSSLINE_3D'], header_cols=['offset', 'FieldRecord'],
                    validate=False)
    survey = survey.generate_supergathers()
    gather = survey.sample_gather()
    gather.get_central_gather()

def test_gather_stack(gather):
    """test_gather_stack"""
    gather.stack()<|MERGE_RESOLUTION|>--- conflicted
+++ resolved
@@ -28,18 +28,8 @@
     return survey.get_gather((0, 0))
 
 
-<<<<<<< HEAD
-def compare_gathers(first, second, drop_cols=None, check_types=True, same_survey=True):
-    """compare_gathers"""
-    first_attrs = first.__dict__
-    second_attrs = second.__dict__
-
-    assert len(set(first_attrs) & set(second_attrs)) == len(first_attrs)
-
-=======
 def assert_gathers_equal(first, second, drop_cols=None, same_survey=True):
     """Check if two gathers are equal."""
->>>>>>> ca338659
     first_headers = first.headers.reset_index()
     second_headers = second.headers.reset_index()
     if drop_cols is not None:
