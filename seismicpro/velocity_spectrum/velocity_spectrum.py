--- conflicted
+++ resolved
@@ -34,11 +34,7 @@
 }
 
 
-<<<<<<< HEAD
-class BaseVelocitySpectrum(Spectrum, SamplesContainer):
-=======
 class BaseVelocitySpectrum(Spectrum):
->>>>>>> 41bdfcf0
     """Base class for vertical velocity spectrum calculation.
     Implements general computation logic and a method for spectrum visualization.
     Parameters
@@ -67,60 +63,18 @@
         Maximum allowable factor for stretch muter.
     """
 
-<<<<<<< HEAD
-    @property
-    def samples(self):
-        """np.ndarray of floats: Recording time for each trace value. Measured in milliseconds."""
-        return self.gather.samples
-
-=======
->>>>>>> 41bdfcf0
     @property
     def velocities(self):
         return self.x_values
 
     @property
-<<<<<<< HEAD
-    def delay(self):
-        """float: Delay recording time of seismic traces. Measured in milliseconds."""
-        return self.gather.delay
-
-    @property
-    def coords(self):
-        """Coordinates or None: Spatial coordinates of the velocity spectrum. Determined by the underlying gather.
-        `None` if the gather is indexed by unsupported headers or required coords headers were not loaded or
-        coordinates are non-unique for traces of the gather."""
-        return self.gather.coords
-
-    @property
-    def velocities(self):
-        return self.x_values
-
-    def get_time_velocity_by_indices(self, time_ix, velocity_ix):
-        """Get time (in milliseconds) and velocity (in meters/milliseconds) by their indices (possibly non-integer) in
-        velocity spectrum."""
-        _ = time_ix, velocity_ix
-        raise NotImplementedError
-
-    def get_time_knots(self, stacking_velocity):
-        """Return a sorted array of `stacking_velocity` times, that lie within the time range used for spectrum
-        calculation. The first and the last spectrum times are always included."""
-        valid_times_mask = (stacking_velocity.times > self.times[0]) & (stacking_velocity.times < self.times[-1])
-        valid_times = np.sort(stacking_velocity.times[valid_times_mask])
-        return np.concatenate([[self.times[0]], valid_times, [self.times[-1]]])
-=======
     def times(self):
         return self.y_values
->>>>>>> 41bdfcf0
 
     @staticmethod
     @njit(nogil=True, fastmath=True, parallel=True)
     def calc_single_velocity_spectrum(coherency_func, gather_data, times, offsets, velocity, sample_interval, delay,
-<<<<<<< HEAD
-                                      half_win_size_samples, t_min_ix, t_max_ix, max_stretch_factor=np.inf,
-=======
                                       half_win_size_samples, t_min_ix, t_max_ix,
->>>>>>> 41bdfcf0
                                       interpolate=True, correction_func=None, correction_func_args=None, out=None):
         """Calculate velocity spectrum for a given range of zero-offset traveltimes and constant velocity.
         Parameters
@@ -163,14 +117,9 @@
         t_win_size_max_ix = min(len(times) - 1, t_max_ix + half_win_size_samples)
 
         corrected_gather_data = correction_func(gather_data, offsets, sample_interval, delay,
-<<<<<<< HEAD
-                                                            times[t_win_size_min_ix: t_win_size_max_ix + 1], velocity,
-                                                            interpolate, np.nan, *correction_func_args)
-=======
                                                 times[t_win_size_min_ix: t_win_size_max_ix + 1], velocity,
                                                 interpolate, np.nan, *correction_func_args)
 
->>>>>>> 41bdfcf0
         numerator, denominator = coherency_func(corrected_gather_data)
 
         if out is None:
@@ -186,14 +135,8 @@
     @staticmethod
     @njit(nogil=True, fastmath=True, parallel=True)
     def _calc_spectrum_numba(spectrum_func, coherency_func, gather_data, times, offsets, velocities, sample_interval,
-<<<<<<< HEAD
-                             delay, half_win_size_samples, max_stretch_factor, interpolate, correction_func, correction_func_args):
-        """Parallelized and njitted method for vertical velocity spectrum calculation.
-
-=======
                              delay, half_win_size_samples, interpolate, correction_func, correction_func_args):
         """Parallelized and njitted method for vertical velocity spectrum calculation.
->>>>>>> 41bdfcf0
         Parameters
         ----------
         spectrum_func : njitted callable
@@ -203,10 +146,6 @@
         other parameters : misc
             Passed directly from class attributes or `__init__` arguments (except for `velocities` which are converted
             from m/s to m/ms).
-<<<<<<< HEAD
-
-=======
->>>>>>> 41bdfcf0
         Returns
         -------
         velocity_spectrum : 2d np.ndarray
@@ -217,22 +156,9 @@
             spectrum_func(coherency_func=coherency_func, gather_data=gather_data, times=times, offsets=offsets,
                           velocity=velocities[j], sample_interval=sample_interval, delay=delay,
                           half_win_size_samples=half_win_size_samples, t_min_ix=0, t_max_ix=gather_data.shape[1],
-<<<<<<< HEAD
-                          max_stretch_factor=max_stretch_factor, interpolate=interpolate, out=velocity_spectrum[:, j],
-                          correction_func=correction_func, correction_func_args=correction_func_args)
-        return velocity_spectrum
-
-
-    def plot(self, *args, interactive=False, **kwargs):
-        """Plot velocity spectrum in interactive or non-interactive mode."""
-        if not interactive:
-            return self._plot(*args, **kwargs)
-        return VelocitySpectrumPlot(self, *args, **kwargs).plot()
-=======
                           interpolate=interpolate, out=velocity_spectrum[:, j],
                           correction_func=correction_func, correction_func_args=correction_func_args)
         return velocity_spectrum
->>>>>>> 41bdfcf0
 
 
 class VerticalVelocitySpectrum(BaseVelocitySpectrum):
@@ -341,24 +267,17 @@
         Maximum allowable factor for stretch muter.
     """
 
-<<<<<<< HEAD
-=======
     @property
     def n_velocities(self):
         """int: The number of velocities the spectrum was calculated for."""
         return len(self.velocities)
 
     
->>>>>>> 41bdfcf0
     @classmethod
     def from_gather(cls, gather, velocities=None, stacking_velocity=None, relative_margin=0.2, velocity_step=50,
                     window_size=50, mode='semblance', max_stretch_factor=np.inf, interpolate=True):
             
         half_win_size_samples = math.ceil((window_size / gather.sample_interval / 2))
-<<<<<<< HEAD
-        max_stretch_factor = max_stretch_factor
-=======
->>>>>>> 41bdfcf0
 
         coherency_func = COHERENCY_FUNCS.get(mode)
         if coherency_func is None:
@@ -375,44 +294,17 @@
 
         velocities = np.asarray(velocities, dtype=np.float32)  # m/s
 
-<<<<<<< HEAD
-        correction_func = apply_constant_velocity_nmo
-        correction_func_args = (max_stretch_factor, )
-
-=======
->>>>>>> 41bdfcf0
         velocities_ms = velocities / 1000  # from m/s to m/ms
         kwargs = {"spectrum_func": cls.calc_single_velocity_spectrum, "coherency_func": coherency_func,
                   "gather_data": gather.data, "times": gather.times, "offsets": gather.offsets,
                   "velocities": velocities_ms, "sample_interval": gather.sample_interval, "delay": gather.delay,
-<<<<<<< HEAD
-                  "half_win_size_samples": half_win_size_samples, "max_stretch_factor": max_stretch_factor,
-                  "interpolate": interpolate, 
-                  "correction_func": correction_func, "correction_func_args": correction_func_args}
-=======
                   "half_win_size_samples": half_win_size_samples,
                   "interpolate": interpolate, 
                   "correction_func": apply_constant_velocity_nmo, "correction_func_args": (max_stretch_factor, )}
->>>>>>> 41bdfcf0
         
         velocity_spectrum = cls._calc_spectrum_numba(**kwargs)
         spectrum = cls(velocity_spectrum, velocities, gather.times)
         spectrum.gather = gather.copy()
-<<<<<<< HEAD
-        spectrum.coherency_func = coherency_func
-        spectrum.half_win_size_samples = half_win_size_samples
-        spectrum.max_stretch_factor = max_stretch_factor
-        spectrum.stacking_velocity = stacking_velocity
-        spectrum.relative_margin = relative_margin
-        return spectrum
-
-    @property
-    def n_velocities(self):
-        """int: The number of velocities the spectrum was calculated for."""
-        return len(self.velocities)
-
-
-=======
         spectrum.times_interval = gather.sample_interval
         spectrum.coords = gather.coords
     
@@ -425,7 +317,6 @@
         return spectrum
 
 
->>>>>>> 41bdfcf0
     @staticmethod
     def get_velocity_range(times, stacking_velocity, relative_margin, velocity_step):
         """Return an array of stacking velocities for spectrum calculation:
@@ -439,52 +330,6 @@
         n_velocities = math.ceil((max_velocity - min_velocity) / velocity_step) + 1
         return min_velocity + velocity_step * np.arange(n_velocities)
 
-<<<<<<< HEAD
-    def get_time_velocity_by_indices(self, time_ix, velocity_ix):
-        """Get time (in milliseconds) and velocity (in meters/milliseconds) by their indices (possibly non-integer) in
-        velocity spectrum."""
-        time = None
-        if 0 <= time_ix <= self.n_times - 1:
-            time = self.delay + self.sample_interval * time_ix
-
-        velocity = None
-        if 0 <= velocity_ix <= self.n_velocities - 1:
-            velocity = np.interp(velocity_ix, np.arange(self.n_velocities), self.velocities) / 1000  # from m/s to m/ms
-
-        return time, velocity
-
-    def _plot(self, stacking_velocity=None, *, plot_bounds=True, title=None, x_ticker=None, y_ticker=None, grid=False,
-              colorbar=True, ax=None, **kwargs):
-        """Plot vertical velocity spectrum."""
-        # Add a stacking velocity line on the plot
-        stacking_velocity_ix = None
-        velocity_bounds_ix = None
-        if stacking_velocity is not None:
-            stacking_times = self.get_time_knots(stacking_velocity)
-            stacking_velocities = stacking_velocity(stacking_times)
-            stacking_times_ix = self.times_to_indices(stacking_times)
-            stacking_velocities_ix = np.interp(stacking_velocities, self.velocities, np.arange(self.n_velocities))
-            stacking_velocity_ix = (stacking_times_ix, stacking_velocities_ix)
-
-            if plot_bounds and stacking_velocity.bounds is not None:
-                left_bound, right_bound = stacking_velocity.bounds
-                left_times = self.get_time_knots(left_bound)
-                right_times = self.get_time_knots(right_bound)
-                bounds_times = np.unique(np.concatenate([left_times, right_times]))
-                left_velocities = left_bound(bounds_times)
-                right_velocities = right_bound(bounds_times)
-                bounds_times_ix = self.times_to_indices(bounds_times)
-                left_velocities_ix = np.interp(left_velocities, self.velocities, np.arange(self.n_velocities))
-                right_velocities_ix = np.interp(right_velocities, self.velocities, np.arange(self.n_velocities))
-                velocity_bounds_ix = (bounds_times_ix, left_velocities_ix, right_velocities_ix)
-
-        Spectrum.plot(self, title=title, x_label="Velocity, m/s", x_ticklabels=self.x_values,
-                      x_ticker=x_ticker, y_ticklabels=self.y_values, y_ticker=y_ticker, ax=ax, grid=grid,
-                      stacking_velocity_ix=stacking_velocity_ix, velocity_bounds_ix=velocity_bounds_ix,
-                      colorbar=colorbar, **kwargs)
-        return self
-=======
->>>>>>> 41bdfcf0
 
     @plotter(figsize=(10, 9), args_to_unpack="stacking_velocity")
     def plot(self, stacking_velocity=None, *, interactive=False, plot_bounds=True, title=None, grid=False, colorbar=True, 
@@ -632,49 +477,10 @@
     max_stretch_factor: float
         Maximum allowable factor for stretch muter.
     """
-<<<<<<< HEAD
-    @classmethod
-    def from_gather(cls, gather, stacking_velocity, relative_margin=0.2, velocity_step=25, window_size=50,
-                 mode='semblance', max_stretch_factor=np.inf, interpolate=True):
-        
-        self.half_win_size_samples = math.ceil((window_size / gather.sample_interval / 2))
-        self.max_stretch_factor = max_stretch_factor
-
-        self.coherency_func = COHERENCY_FUNCS.get(mode)
-        if self.coherency_func is None:
-            raise ValueError(f"Unknown mode {mode}, available modes are {COHERENCY_FUNCS.keys()}")
-        
-        if isinstance(stacking_velocity, StackingVelocityField):
-            stacking_velocity = stacking_velocity(self.coords)
-        self.stacking_velocity = stacking_velocity
-        self.relative_margin = relative_margin
-
-        self.correction_func = apply_constant_velocity_nmo
-        from numba.typed import Dict
-        self.correction_func_args = Dict()
-        self.correction_func_args['max_stretch_factor'] = max_stretch_factor 
-
-        stacking_velocities = self.stacking_velocity(self.times)
-        kwargs = {"spectrum_func": self.calc_single_velocity_spectrum, "coherency_func": self.coherency_func,
-                  "gather_data": gather.data, "times": gather.times, "offsets": gather.offsets,
-                  "stacking_velocities": stacking_velocities, "relative_margin": relative_margin,
-                  "velocity_step": velocity_step, "sample_interval": gather.sample_interval, "delay": gather.delay,
-                  "half_win_size_samples": self.half_win_size_samples, "max_stretch_factor": max_stretch_factor,
-                  "interpolate": interpolate, 
-                  "correction_func": self.correction_func, "correction_func_args": self.correction_func_args}
-        
-        velocity_spectrum = self._calc_spectrum_numba(**kwargs)
-        spectrum = cls(velocity_spectrum, velocities, gather.times)
-        spectrum.gather = gather.copy()
-        spectrum.margins, spectrum.margin_step = np.linspace(-self.relative_margin, self.relative_margin, self.n_margins,
-                                                     retstep=True)
-        return spectrum
-=======
 
     @property
     def margins(self):
         return self.y_values
->>>>>>> 41bdfcf0
 
     @property
     def n_margins(self):
@@ -832,62 +638,6 @@
                       "x_label": "Velocity, m/s", "y_label": 'Time, ms', "grid": grid, "colorbar": colorbar, 
                       "x_ticker": x_ticker, "y_ticker": y_ticker, **kwargs} 
 
-<<<<<<< HEAD
-        Returns
-        -------
-        velocity_spectrum : ResidualVelocitySpectrum
-            Self unchanged.
-        """
-        if title is None:
-            title = f"Residual Velocity Spectrum \n Coherency func: {self.coherency_func.__name__}"
-        return super().plot(interactive=interactive, acceptable_margin=acceptable_margin, title=title, **kwargs)
-
-
-from ..gather.utils.correction import get_hodograph
-class SlantStack(BaseVelocitySpectrum):
-
-    @classmethod
-    def from_gather(cls, gather, velocities):
-        half_win_size_samples = 1
-        coherency_func = coherency_funcs.stacked_amplitude
-        
-        velocities = np.sort(velocities)
-        velocities = np.asarray(velocities, dtype=np.float32)  # m/s
-    
-        velocities_ms = velocities / 1000  # from m/s to m/ms
-    
-        kwargs = {"spectrum_func": cls.calc_single_velocity_spectrum, "coherency_func": coherency_func,
-                  "gather_data": gather.data, "times": gather.times, "offsets": gather.offsets,
-                  "velocities": velocities_ms, "sample_interval": gather.sample_interval, "delay": gather.delay,
-                  "half_win_size_samples": half_win_size_samples, "max_stretch_factor": np.inf,
-                  "interpolate": True, 
-                  "correction_func": cls.apply_full_lmo, "correction_func_args": ()}
-
-        velocity_spectrum = cls._calc_spectrum_numba(**kwargs)
-
-        spectrum =  cls(velocity_spectrum, velocities, gather.times)
-        spectrum.gather = gather.copy()
-        spectrum.coherency_func = coherency_func
-        spectrum.correction_func = cls.apply_full_lmo
-        spectrum.correction_func_args = ()
-        return spectrum
-
-    @staticmethod
-    @njit(parallel=True)
-    def apply_full_lmo(gather_data, offsets, sample_interval, delay, times, velocity, interpolate=True, fill_value=np.nan):
-        corrected_gather_data = np.full_like(gather_data, fill_value=fill_value)
-        for i in prange(times.shape[0]):
-            hodograph_times = times[i] + (offsets / velocity)
-            get_hodograph(gather_data, offsets, sample_interval, delay, hodograph_times, fill_value=fill_value, interpolate=True, out=corrected_gather_data[:, i])
-        return corrected_gather_data
-
-
-    @plotter(figsize=(10, 9), args_to_unpack="stacking_velocity")
-    def plot(self, title='Slant Stack', **kwargs):
-        Spectrum.plot(self, title=title, x_label="Velocity, m/s", **kwargs)
-        return self
-=======
         if not interactive:
             return super().plot(**plot_kwargs)
-        return SlantStackPlot(self, half_win_size=half_win_size, **plot_kwargs).plot()
->>>>>>> 41bdfcf0
+        return SlantStackPlot(self, half_win_size=half_win_size, **plot_kwargs).plot()