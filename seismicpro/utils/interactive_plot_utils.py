"""Building blocks for interactive plots"""

from time import time
from functools import partial

import matplotlib.pyplot as plt

from .general_utils import to_list, get_first_defined, align_args, MissingModule

# Safe import of modules for interactive plotting
try:
    from ipywidgets import widgets
except ImportError:
    widgets = MissingModule("ipywidgets")

try:
    from IPython.display import display
except ImportError:
    display = MissingModule("IPython.display")


# Maximum time between mouse button click and release events to consider them as a single click
MAX_CLICK_TIME = 0.2


# Default widget height
WIDGET_HEIGHT = "30px"


# Default button widgets layout
BUTTON_LAYOUT = {
    "height": WIDGET_HEIGHT,
    "width": "40px",
    "min_width": "40px",
}


# HTML style of plot titles
TITLE_STYLE = "<style>p{word-wrap:normal; text-align:center; font-size:14px}</style>"
TITLE_TEMPLATE = "{style} <b><p>{title}</p></b>"


class InteractivePlot:  # pylint: disable=too-many-instance-attributes
    """Construct an interactive plot with optional click handling.

    The plot may contain multiple views: one for each of the passed `plot_fn`. If more than one view is defined, an
    extra button is created in the toolbar to iterate over them. The plot is interactive: it can handle click and slice
    events, while each view may define its own processing logic.

    Plotting must be performed in a JupyterLab environment with the `%matplotlib widget` magic executed and `ipympl`
    and `ipywidgets` libraries installed.

    Parameters
    ----------
    plot_fn : callable or list of callable, optional
        One or more plotters each accepting a single keyword argument `ax`. If more than one plotter is given, an extra
        button for view switching is displayed. If not given, an empty plot is created.
    click_fn : callable or list of callable, optional
        Click handlers for views defined by `plot_fn`. Each of them must accept a tuple with 2 elements defining
        click coordinates. If a single `click_fn` is given, it is used for all views. If not given, click events are
        not handled.
    slice_fn : callable or list of callable, optional
        Slice handlers for views defined by `plot_fn`. Slice is triggered by moving the mouse with the left button
        held. Each handlers must accept two tuples with 2 elements defining coordinates of slice edges. If a single
        `slice_fn` is given, it is used for all views. If not given, slice events are not handled.
    unclick_fn : callable or list of callable, optional
        Handlers that undo clicks and slices on views defined by `plot_fn`. Each of them is called without arguments.
        If a single `unclick_fn` is given, it is used for all views. If not given, clicks and slices can not be undone.
    marker_params : dict or list of dict, optional, defaults to {"marker": "+", "color": "black"}
        Click marker parameters for views defined by `plot_fn`. Passed directly to `Axes.scatter`. If a single `dict`
        is given, it is used for all views.
    title : str or callable or list of str or callable, optional
        Plot titles for views defined by `plot_fn`. If `callable`, it is called each time the title is being set (e.g.
        on `redraw`) allowing for dynamic title generation. If not given, an empty title is created.
    preserve_clicks_on_view_change : bool, optional, defaults to False
        Whether to preserve click/slice markers and trigger the corresponding event on view change.
    preserve_lims : bool, optional, defaults to False
        Whether to preserve limits changes on each views on its redraw. If `self.plot_fn` is not given, limits won't be
        preserved.
    preserve_lims_on_view_change : bool, optional, defaults to False
        Whether to preserve limits changes on view change.
    toolbar_position : {"top", "bottom", "left", "right"}, optional, defaults to "left"
        Toolbar position relative to the main axes.
    figsize : tuple with 2 elements, optional, defaults to (4.5, 4.5)
        Size of the created figure. Measured in inches.

    Attributes
    ----------
    fig : matplotlib.figure.Figure
        The created figure.
    ax : matplotlib.axes.Axes
        Axes of the figure to plot views on.
    box : ipywidgets.widgets.widget_box.Box
        Main container that stores figure canvas, plot title, created buttons and, optionally, a toolbar.
    n_views : int
        The number of plot views.
    current_view : int
        An index of the current plot view.
    """
<<<<<<< HEAD
    # pylint: disable-next=too-many-statements, too-many-arguments
=======
    # pylint: disable-next=too-many-arguments, too-many-statements
>>>>>>> 7970e069
    def __init__(self, *, plot_fn=None, click_fn=None, slice_fn=None, unclick_fn=None, marker_params=None, title="",
                 preserve_clicks_on_view_change=False, preserve_lims=False, preserve_lims_on_view_change=False,
                 toolbar_position="left", figsize=(4.5, 4.5)):
        if "ipympl" not in plt.get_backend():
            raise RuntimeError("Plotting must be performed in a JupyterLab environment "
                               "with the `%matplotlib widget` magic executed")

        list_args = align_args(plot_fn, click_fn, slice_fn, unclick_fn, marker_params, title)
        self.plot_fn_list, self.click_fn_list, self.slice_fn_list = list_args[:3]
        self.unclick_fn_list, marker_params_list, self.title_list = list_args[3:]
        self.marker_params_list = []
        for params in marker_params_list:
            if params is None:
                params = {}
            params = {"marker": "+", "color": "black", **params}
            self.marker_params_list.append(params)

        # View-related attributes
        self.n_views = len(self.plot_fn_list)
        self.current_view = 0
        self.preserve_clicks_on_view_change = preserve_clicks_on_view_change

        # Preserve limits-related attributes
        self.preserve_lims = preserve_lims
        self.preserve_lims_on_view_change = preserve_lims_on_view_change
        self.current_axes_lims = None
        self.home_axes_lims = None
        self._axes_callbacks_oids = []

        # Click-related attributes
        self.start_click_time = None
        self.start_click_coords = None
        self.click_coords = None
        self.slice_coords = None
        self.click_marker = None
        self.slice_marker = None

        # Construct a figure
        with plt.ioff():
            # Add tight_layout to always correctly show colorbar ticks
            self.fig, self.ax = plt.subplots(figsize=figsize, tight_layout=True)  # pylint: disable=invalid-name
        self.fig.canvas.header_visible = False
        self.fig.canvas.toolbar_visible = False

        # Setup event handlers
        self.fig.interactive_plotter = self  # Always keep reference to self for all plots to remain interactive
        self.fig.canvas.mpl_connect("resize_event", self.on_resize)
        self.fig.canvas.mpl_connect("button_press_event", self.on_click)
        self.fig.canvas.mpl_connect("motion_notify_event", self.on_motion)
        self.fig.canvas.mpl_connect("button_release_event", self.on_release)
        self.fig.canvas.mpl_connect("key_press_event", self.on_press)

        # Define widgets and toolbar buttons
        # Non-toggle buttons have a one-space description to be aligned with toggle buttons, which append it even if
        # only icon is defined, keep it as is until https://github.com/jupyter-widgets/ipywidgets/issues/2209 is fixed
        self.title_widget = widgets.HTML(value="", layout=widgets.Layout(height=WIDGET_HEIGHT))
        self.view_button = widgets.Button(icon="exchange", tooltip="Switch to the next view", description=" ",
                                          layout=widgets.Layout(**BUTTON_LAYOUT))
        self.view_button.on_click(self.on_view_toggle)
        self.home_button = widgets.Button(icon="home", tooltip="Reset original view", description=" ",
                                          layout=widgets.Layout(**BUTTON_LAYOUT))
        self.home_button.on_click(self.on_home_toggle)
        self.back_button = widgets.Button(icon="arrow-left", tooltip="Back to previous view", description=" ",
                                          layout=widgets.Layout(**BUTTON_LAYOUT))
        self.back_button.on_click(self.fig.canvas.toolbar.back)
        self.forward_button = widgets.Button(icon="arrow-right", tooltip="Forward to next view", description=" ",
                                             layout=widgets.Layout(**BUTTON_LAYOUT))
        self.forward_button.on_click(self.fig.canvas.toolbar.forward)
        self.pan_button = widgets.ToggleButton(icon="arrows", tooltip="Move the plot",
                                               layout=widgets.Layout(**BUTTON_LAYOUT))
        self.pan_button.observe(self.on_pan_toggle, "value")
        self.zoom_button = widgets.ToggleButton(icon="square-o", tooltip="Zoom to rectangle",
                                                layout=widgets.Layout(**BUTTON_LAYOUT))
        self.zoom_button.observe(self.on_zoom_toggle, "value")
        self.save_button = widgets.Button(icon="save", tooltip="Download plot", description=" ",
                                          layout=widgets.Layout(**BUTTON_LAYOUT))
        self.save_button.on_click(self.fig.canvas.toolbar.save_figure)

        # Build plot box
        available_positions = {"top", "bottom", "left", "right"}
        if toolbar_position not in available_positions:
            raise ValueError(f"Unknown toolbar position, must be one of {', '.join(available_positions)}")
        self.toolbar_position = toolbar_position
        self.header = self.construct_header()
        self.toolbar = self.construct_toolbar()
        self.box = self.construct_box()

    def __del__(self):
        """Close the figure on plot deletion."""
        del self.fig.interactive_plotter
        plt.close(self.fig)

    @property
    def plot_fn(self):
        """callable: plotter of the current view."""
        return self.plot_fn_list[self.current_view]

    @property
    def click_fn(self):
        """callable: click handler of the current view."""
        return self.click_fn_list[self.current_view]

    @property
    def is_clickable(self):
        """bool: whether the current view is clickable."""
        return self.click_fn is not None

    @property
    def slice_fn(self):
        """callable: slice handler of the current view."""
        return self.slice_fn_list[self.current_view]

    @property
    def is_sliceable(self):
        """bool: whether the current view is sliceable."""
        return self.slice_fn is not None

    @property
    def unclick_fn(self):
        """callable: undo click or slice on the current view."""
        return self.unclick_fn_list[self.current_view]

    @property
    def is_unclickable(self):
        """bool: whether the click/slice can be undone for the current view."""
        return self.unclick_fn is not None

    @property
    def marker_params(self):
        """dict: click marker parameters of the current view."""
        return self.marker_params_list[self.current_view]

    @property
    def title(self):
        """str: title of the current view. Evaluates callable titles."""
        title = self.title_list[self.current_view]
        if callable(title):
            return title()
        return title

    # Box construction

    def construct_header(self):
        """Construct a header of the plot containing the view title."""
        return self.title_widget

    def construct_extra_buttons(self):
        """Return a list of extra buttons to add to a toolbar. Can be overridden in child classes."""
        if self.n_views == 1:
            return []
        return [self.view_button]

    def construct_toolbar(self):
        """Construct a plot toolbar which contains the toolbar of the canvas and constructed buttons."""
        box_type = widgets.HBox if self.toolbar_position in {"top", "bottom"} else widgets.VBox
        toolbar_buttons = [self.home_button, self.back_button, self.forward_button, self.pan_button, self.zoom_button,
                           self.save_button]
        return box_type(self.construct_extra_buttons() + toolbar_buttons)

    def construct_box(self):
        """Construct the box of the whole plot which contains figure canvas, header and a toolbar."""
        titled_box = widgets.HBox([widgets.VBox([self.header, self.fig.canvas])])
        return attach_widget(titled_box, self.toolbar, position=self.toolbar_position)

    # Event handlers

    def on_resize(self, event):
        """Resize the plot on the `fig` canvas size change."""
        self.resize(event.width)

    def on_click(self, event):
        """Remember the mouse button click time to further distinguish between mouse click and hold events."""
        if event.inaxes != self.ax:
            return  # Discard clicks outside the main axes
        if event.button == 1:
            self.start_click_time = time()
            self.start_click_coords = (event.xdata, event.ydata)

    def on_motion(self, event):
        """Handle mouse movement with the pressed left mouse button. Redraw currently selected slice line."""
        if self.is_sliceable and event.button == 1 and not self.pan_button.value and not self.zoom_button.value:
            self._plot_slice(self.start_click_coords, (event.xdata, event.ydata))

    def on_release(self, event):
        """Handle clicks and slices of the plot."""
        if event.inaxes != self.ax:
            return  # Discard clicks outside the main axes
        if time() - self.start_click_time < MAX_CLICK_TIME:  # Single click
            if (event.inaxes == self.ax) and (event.button == 1):
                self.click((event.xdata, event.ydata))
            elif self.click_coords is not None:  # Restore previous valid click
                self.click(self.click_coords)
        elif not self.pan_button.value and not self.zoom_button.value:
            # Process slice only if "Zoom" or "Pad" modes are not selected
            if (event.inaxes == self.ax) and (event.button == 1):
                self.slice(self.start_click_coords, (event.xdata, event.ydata))
            elif self.slice_coords is not None:  # Restore previous valid slice
                self.slice(*self.slice_coords)
        self.start_click_time = None
        self.start_click_coords = None

    def on_press(self, event):
        """Undo mouse click or slice on ESC key press if allowed."""
        if (event.inaxes == self.ax) and (event.key == "escape"):
            self.unclick()

    def on_view_toggle(self, event):
        """Switch the plot to the next view."""
        _ = event
        self.set_view((self.current_view + 1) % self.n_views)

    def on_home_toggle(self, event):
        """Toggle home button."""
        _ = event
        self.fig.canvas.toolbar.home()
        # Manually set original axes limits since toolbar won't reset them after axes redraw
        if self.home_axes_lims is not None:
            self.ax.set_xlim(self.home_axes_lims[0])
            self.ax.set_ylim(self.home_axes_lims[1])
        self.current_axes_lims = None

    def on_pan_toggle(self, event):
        """Toggle pan button."""
        _ = event
        if self.zoom_button.value:
            self.zoom_button.unobserve_all()  # Avoid recursion during value setting
            self.zoom_button.value = False
            self.zoom_button.observe(self.on_zoom_toggle, "value")
        self.fig.canvas.toolbar.pan()

    def on_zoom_toggle(self, event):
        """Toggle zoom button."""
        _ = event
        if self.pan_button.value:
            self.pan_button.unobserve_all()  # Avoid recursion during value setting
            self.pan_button.value = False
            self.pan_button.observe(self.on_pan_toggle, "value")
        self.fig.canvas.toolbar.zoom()

    # Axes callbacks

    def set_axes_callbacks(self):
        """Set axes callbacks."""
        xlim_oid = self.ax.callbacks.connect("xlim_changed", self.update_lims)
        ylim_oid = self.ax.callbacks.connect("ylim_changed", self.update_lims)
        self._axes_callbacks_oids.extend([xlim_oid, ylim_oid])

    def update_lims(self, ax):
        """Update `current_axes_lims` on limits change."""
        self.current_axes_lims = (ax.get_xlim(), ax.get_ylim())

    def remove_axes_callbacks(self):
        """Remove all axes callbacks."""
        for oid in self._axes_callbacks_oids:
            self.ax.callbacks.disconnect(oid)
        self._axes_callbacks_oids = []

    # General plot API

    def resize(self, width):
        """Resize the plot to have the given `width`."""
        width += 4  # Correction for main axes margins
        self.header.layout.width = f"{int(width)}px"

    def _clear_markers(self):
        """Remove click and slice markers. Does not force figure redrawing."""
        if self.click_marker is not None:
            self.click_marker.remove()
        self.click_marker = None

        if self.slice_marker is not None:
            self.slice_marker.remove()
        self.slice_marker = None

    def click(self, coords):
        """Trigger a click on the plot at given `coords`."""
        if not self.is_clickable:
            return
        coords = self.click_fn(coords)
        if coords is None:  # Ignore click
            return
        self._clear_markers()
        self.start_click_coords = None
        self.click_coords = coords
        self.slice_coords = None
        self.click_marker = self.ax.scatter(*coords, **self.marker_params, zorder=10)
        self.fig.canvas.draw_idle()

    def _plot_slice(self, start_coords, stop_coords):
        """Plot a line segment from `start_coords` to `stop_coords`."""
        self._clear_markers()
        self.slice_marker = self.ax.plot([start_coords[0], stop_coords[0]], [start_coords[1], stop_coords[1]],
                                         color="black", zorder=10)[0]
        self.fig.canvas.draw_idle()

    def slice(self, start_coords, stop_coords):
        """Trigger slicing of the plot from `start_coords` to `stop_coords`."""
        if not self.is_sliceable:
            return
        self.slice_fn(start_coords, stop_coords)
        self.start_click_coords = None
        self.click_coords = None
        self.slice_coords = (start_coords, stop_coords)
        self._plot_slice(start_coords, stop_coords)

    def unclick(self):
        """Undo last click or slice event."""
        if not self.is_unclickable:
            return
        if self.click_marker is None and self.slice_marker is None:
            return  # Do nothing if a click has not been performed
        self.unclick_fn()
        self._clear_markers()
        self.fig.canvas.draw_idle()

    def set_view(self, view):
        """Set the current view of the plot to the given `view`."""
        if view < 0 or view >= self.n_views:
            raise ValueError("Unknown view")
        self.unclick()
        self.current_view = view
        if not self.preserve_clicks_on_view_change:
            self.click_coords = None
            self.slice_coords = None
        self.redraw(preserve_lims=self.preserve_lims_on_view_change)

    def set_title(self, title=None):
        """Update the plot title. If `title` is not given, the default title of the current view is used."""
        title = get_first_defined(title, self.title)
        self.title_widget.value = TITLE_TEMPLATE.format(style=TITLE_STYLE, title=title)

    def clear(self):
        """Clear the plot axes and revert them to the initial state."""
        # Remove callbacks to avoid its trigger on empty axes
        self.remove_axes_callbacks()
        self.home_axes_lims = None
        # Remove all axes except for the main one if they were created (e.g. a colorbar)
        for ax in self.fig.axes:
            if ax != self.ax:
                ax.remove()
        self.ax.clear()
        # Reset aspect ratio constraints if they were set
        self.ax.set_aspect("auto")
        # Stretch the axes to its original size
        self.ax.set_axes_locator(None)
        # Reset toolbar buttons history
        self.fig.canvas.toolbar.update()

    def redraw(self, clear=True, preserve_lims=None):
        """Redraw the current view. Optionally clear the plot axes first."""
        if clear:
            self.clear()
        self.set_title()
        if self.plot_fn is not None:
            self.plot_fn(ax=self.ax)  # pylint: disable=not-callable
            # Save the current axes limits to be able to restore them on a home button toggle
            self.home_axes_lims = (self.ax.get_xlim(), self.ax.get_ylim())
            if preserve_lims is None:
                preserve_lims = self.preserve_lims
            if not preserve_lims:
                self.current_axes_lims = None
            if self.current_axes_lims is not None:
                self.ax.set_xlim(self.current_axes_lims[0])
                self.ax.set_ylim(self.current_axes_lims[1])
            self.set_axes_callbacks()
        if self.click_coords is not None:
            self.click(self.click_coords)
        if self.slice_coords is not None:
            self.slice(*self.slice_coords)

    def plot(self, display_box=True):
        """Display the interactive plot with the first view selected.

        Parameters
        ----------
        display_box : bool, optional, defaults to True
            Whether to display the plot in a JupyterLab frontend. Generally should be set to `False` if a parent object
            creates several `InteractivePlot` instances and controls their plotting.
        """
        self.redraw(clear=False)
        # Init the width of the box
        self.resize(self.fig.get_figwidth() * self.fig.dpi / self.fig.canvas.device_pixel_ratio)
        if display_box:
            display(self.box)


class DropdownViewPlot(InteractivePlot):
    """Construct an interactive plot with optional click handling.

    The plot may contain multiple views: one for each of the passed `plot_fn`. The views can be iterated over either
    using a dropdown list on top of the plot or arrow buttons on its sides. The plot is interactive: it can handle
    click and slice events, while each view may define its own processing logic.

    Plotting must be performed in a JupyterLab environment with the `%matplotlib widget` magic executed and `ipympl`
    and `ipywidgets` libraries installed.

    Parameters
    ----------
    plot_fn : callable or list of callable, optional
        One or more plotters each accepting a single keyword argument `ax`. If not given, an empty plot is created.
    click_fn : callable or list of callable, optional
        Click handlers for views defined by `plot_fn`. Each of them must accept a tuple with 2 elements defining
        click coordinates. If a single `click_fn` is given, it is used for all views. If not given, click events are
        not handled.
    slice_fn : callable or list of callable, optional
        Slice handlers for views defined by `plot_fn`. Slice is triggered by moving the mouse with the left button
        held. Each handlers must accept two tuples with 2 elements defining coordinates of slice edges. If a single
        `slice_fn` is given, it is used for all views. If not given, slice events are not handled.
    unclick_fn : callable or list of callable, optional
        Handlers that undo clicks and slices on views defined by `plot_fn`. Each of them is called without arguments.
        If a single `unclick_fn` is given, it is used for all views. If not given, clicks and slices can not be undone.
    marker_params : dict or list of dict, optional, defaults to {"marker": "+", "color": "black"}
        Click marker parameters for views defined by `plot_fn`. Passed directly to `Axes.scatter`. If a single `dict`
        is given, it is used for all views.
    title : str or list of str, optional
        Plot titles for views defined by `plot_fn`, act as dropdown options.
    preserve_clicks_on_view_change : bool, optional, defaults to False
        Whether to preserve click/slice markers and trigger the corresponding event on view change.
    preserve_lims : bool, optional, defaults to False
        Whether to preserve limits changes on each views on its redraw. If `self.plot_fn` is not given, limits won't be
        preserved.
    preserve_lims_on_view_change : bool, optional, defaults to False
        Whether to preserve limits changes on view change.
    toolbar_position : {"top", "bottom", "left", "right"}, optional, defaults to "left"
        Toolbar position relative to the main axes.
    figsize : tuple with 2 elements, optional, defaults to (4.5, 4.5)
        Size of the created figure. Measured in inches.

    Attributes
    ----------
    fig : matplotlib.figure.Figure
        The created figure.
    ax : matplotlib.axes.Axes
        Axes of the figure to plot views on.
    box : ipywidgets.widgets.widget_box.Box
        Main container that stores figure canvas, plot title, created buttons and, optionally, a toolbar.
    n_views : int
        The number of plot views.
    current_view : int
        An index of the current plot view.
    """
    def __init__(self, **kwargs):
        # Define widgets for view selection
        self.prev = widgets.Button(icon="angle-left", tooltip="", disabled=True,
                                   layout=widgets.Layout(**BUTTON_LAYOUT))
        self.drop = widgets.Dropdown(layout=widgets.Layout(height=WIDGET_HEIGHT, width="inherit"))
        self.next = widgets.Button(icon="angle-right", tooltip="", disabled=True,
                                   layout=widgets.Layout(**BUTTON_LAYOUT))

        super().__init__(**kwargs)
        self.drop.options = self.title_list
        self.drop.index = 0

        # Define handlers after options are set, otherwise plotting will be triggered
        self.prev.on_click(self.prev_view)
        self.drop.observe(self.select_view, names="value")
        self.next.on_click(self.next_view)

    def construct_extra_buttons(self):
        """Don't use a parent button for view switching."""
        return []

    def construct_header(self):
        """Construct a header of the plot. Contains a dropdown widget with available views and two arrow buttons on its
        sides to iterate over views."""
        return widgets.HBox([self.prev, self.drop, self.next])

    def set_view(self, view):
        """Set the current view of the plot to the given `view`."""
        super().set_view(view)
        self.drop.index = view
        self.prev.disabled = view == 0
        self.next.disabled = view == (self.n_views - 1)

    def next_view(self, event):
        """Switch to the next view."""
        _ = event
        self.set_view(min(self.current_view + 1, self.n_views - 1))

    def prev_view(self, event):
        """Switch to the previous view."""
        _ = event
        self.set_view(max(self.current_view - 1, 0))

    def select_view(self, change):
        """Set the current view of the plot according to the selected dropdown option."""
        _ = change
        self.set_view(self.drop.index)


class DropdownOptionPlot(InteractivePlot):
    """Construct an interactive plot that changes the behavior of `plot_fn` depending on the chosen option: each of
    them defines its own keyword arguments passed to the current view plotter in addition to `ax`.

    The plot allows selecting an option using a dropdown widget and iterating over options in both directions using
    arrow buttons.

    Parameters
    ----------
    options : list of dict, optional
        Available options. All options must have the same keys. `option_title` is an obligatory key, that defines
        displayed label of the option in the dropdown widget. All other parameters are passed to the current view
        plotter in addition to `ax`.
    args, kwargs : misc, optional
        Additional arguments to :func:`~InteractivePlot.__init__`.
    """
    def __init__(self, *args, options=None, **kwargs):
        # Define widgets for option selection
        self.sort = widgets.Button(icon="sort", tooltip="", disabled=True,
                                   layout=widgets.Layout(**BUTTON_LAYOUT))
        self.prev = widgets.Button(icon="angle-left", tooltip="", disabled=True,
                                   layout=widgets.Layout(**BUTTON_LAYOUT))
        self.drop = widgets.Dropdown(layout=widgets.Layout(height=WIDGET_HEIGHT, width="inherit"))
        self.next = widgets.Button(icon="angle-right", tooltip="", disabled=True,
                                   layout=widgets.Layout(**BUTTON_LAYOUT))

        # Define handlers
        self.sort.on_click(self.reverse_options)
        self.prev.on_click(self.prev_option)
        self.drop.observe(self.select_option, names="value")
        self.next.on_click(self.next_option)

        super().__init__(*args, **kwargs)

        self.options = None
        self.current_option_ix = None
        if options is not None:
            self.update_state(0, options)

    def construct_header(self):
        """Construct a header of the plot that contains a dropdown widget with available options, sorting button and
        arrow buttons to iterate over options in both directions."""
        return widgets.HBox([self.sort, self.prev, self.drop, self.next])

    @property
    def plot_fn(self):
        """callable: Plotter of the current view with passed parameters of the selected option."""
        if self.options is None:
            return None
        plot_kwargs = {key: val for key, val in self.options[self.current_option_ix].items() if key != "option_title"}
        return partial(super().plot_fn, **plot_kwargs)

    def update_state(self, option_ix, options=None, redraw=True):
        """Set new plot options and the currently active option."""
        new_options = self.options
        if options is not None:
            if not isinstance(options, (list, tuple)) or not all(isinstance(option, dict) for option in options):
                raise TypeError("options must be a list or tuple of dicts")
            if any(option.keys() != options[0].keys() for option in options):
                raise KeyError("All options must have the same keys")
            if "option_title" not in options[0].keys():
                raise KeyError("All options must have a title")
            new_options = options
        if (new_options is None) or (option_ix < 0) or (option_ix >= len(new_options)):
            return

        self.options = new_options
        self.current_option_ix = option_ix

        # Unobserve dropdown widget to simultaneously update both options and the currently selected option
        self.drop.unobserve(self.select_option, names="value")
        with self.drop.hold_sync():
            self.drop.options = [option["option_title"] for option in new_options]
            self.drop.index = self.current_option_ix
        self.drop.observe(self.select_option, names="value")

        self.sort.disabled = False
        self.prev.disabled = self.current_option_ix == 0
        self.next.disabled = self.current_option_ix == (len(self.options) - 1)

        if redraw:
            self.redraw(preserve_lims=self.preserve_lims_on_view_change)

    def reverse_options(self, event):
        """Reverse options order. Keep the currently active option unchanged."""
        _ = event
        self.update_state(len(self.options) - self.current_option_ix - 1, self.options[::-1], redraw=False)

    def next_option(self, event):
        """Switch to the next option."""
        _ = event
        self.update_state(min(self.current_option_ix + 1, len(self.options) - 1))

    def prev_option(self, event):
        """Switch to the previous option."""
        _ = event
        self.update_state(max(self.current_option_ix - 1, 0))

    def select_option(self, change):
        """Select an option."""
        _ = change
        self.update_state(self.drop.index)


class ToggleButtonsPlot(InteractivePlot):
    """Construct an interactive plot with optional click handling.

    The plot may contain multiple views: one for each of the passed `plot_fn`. A toggle button is created in the
    toolbar for each view. The plot is interactive: it can handle click and slice events, while each view may define
    its own processing logic.

    Plotting must be performed in a JupyterLab environment with the `%matplotlib widget` magic executed and `ipympl`
    and `ipywidgets` libraries installed.

    Parameters
    ----------
    plot_fn : callable or list of callable, optional
        One or more plotters each accepting a single keyword argument `ax`. If not given, an empty plot is created.
    names : src or list of str or None, optional
        List of descriptions displayed on the toggle buttons. If None, numbers started from 1 to n_views will be used.
        If `icons` is not None, this parameter will be omitted.
    icons : src or list of str or None, optional
        List of font-awesome icon names for each toggle button.
    buttons_position : {"top", "bottom", "left", "right"}, optional, defaults to "right"
        Toggle buttons position relative to the toolbar.
    click_fn : callable or list of callable, optional
        Click handlers for views defined by `plot_fn`. Each of them must accept a tuple with 2 elements defining
        click coordinates. If a single `click_fn` is given, it is used for all views. If not given, click events are
        not handled.
    slice_fn : callable or list of callable, optional
        Slice handlers for views defined by `plot_fn`. Slice is triggered by moving the mouse with the left button
        held. Each handlers must accept two tuples with 2 elements defining coordinates of slice edges. If a single
        `slice_fn` is given, it is used for all views. If not given, slice events are not handled.
    unclick_fn : callable or list of callable, optional
        Handlers that undo clicks and slices on views defined by `plot_fn`. Each of them is called without arguments.
        If a single `unclick_fn` is given, it is used for all views. If not given, clicks and slices can not be undone.
    marker_params : dict or list of dict, optional, defaults to {"marker": "+", "color": "black"}
        Click marker parameters for views defined by `plot_fn`. Passed directly to `Axes.scatter`. If a single `dict`
        is given, it is used for all views.
    title : str or callable or list of str or callable, optional
        Plot titles for views defined by `plot_fn`. If `callable`, it is called each time the title is being set (e.g.
        on `redraw`) allowing for dynamic title generation. If not given, an empty title is created.
    preserve_clicks_on_view_change : bool, optional, defaults to False
        Whether to preserve click/slice markers and trigger the corresponding event on view change.
    preserve_lims : bool, optional, defaults to False
        Whether to preserve limits changes on each views on its redraw. If `self.plot_fn` is not given, limits won't be
        preserved.
    preserve_lims_on_view_change : bool, optional, defaults to False
        Whether to preserve limits changes on view change.
    toolbar_position : {"top", "bottom", "left", "right"}, optional, defaults to "left"
        Toolbar position relative to the main axes.
    figsize : tuple with 2 elements, optional, defaults to (4.5, 4.5)
        Size of the created figure. Measured in inches.

    Attributes
    ----------
    fig : matplotlib.figure.Figure
        The created figure.
    ax : matplotlib.axes.Axes
        Axes of the figure to plot views on.
    box : ipywidgets.widgets.widget_box.Box
        Main container that stores figure canvas, plot title, created toggle buttons and a toolbar.
    n_views : int
        The number of plot views.
    current_view : int
        An index of the current plot view.
    view_toggle_buttons : list
        A list with toggle buttons responsible for view change.
    """
    def __init__(self, *, plot_fn=None, names=None, icons=None, buttons_position="right", **kwargs):
        plot_fn_list = to_list(plot_fn)
        if icons is not None:
            icons = to_list(names)
            if len(icons) != len(plot_fn_list):
                raise ValueError("The length of `icons` must match number of views")
            buttons_kwargs = [{"icon": icon} for icon in icons]
        elif names is not None:
            names = to_list(names)
            if len(names) != len(plot_fn_list):
                raise ValueError("The length of `names` must match number of views")
            buttons_kwargs = [{"description": name} for name in names]
        else:
            buttons_kwargs = [{"description": str(i+1)} for i, _ in enumerate(plot_fn_list)]

        # Define widget buttons
        self.view_toggle_buttons = []
        for button_kwargs in buttons_kwargs:
            button = widgets.ToggleButton(layout=widgets.Layout(**{**BUTTON_LAYOUT, "width": "auto"}), **button_kwargs)
            button.observe(self.on_button_toggle, "value")
            self.view_toggle_buttons.append(button)

        available_buttons_positions = {"top", "bottom", "left", "right"}
        if buttons_position not in available_buttons_positions:
            raise ValueError(f"Unknown buttons position, must be one of {', '.join(available_buttons_positions)}")
        self.buttons_position = buttons_position

        super().__init__(plot_fn=plot_fn, **kwargs)

    def construct_extra_buttons(self):
        """Don't use a parent button for view switching."""
        return []

    def construct_toolbar(self):
        """Construct a plot toolbar and attach toggle buttons to it."""
        toolbar = super().construct_toolbar()
        button_box_type = widgets.HBox if self.toolbar_position in {"top", "bottom"} else widgets.VBox
        buttons = button_box_type(self.view_toggle_buttons)
        return attach_widget(toolbar, buttons, position=self.buttons_position)

    def on_button_toggle(self, event):
        """Switch the plot to the view corresponding to the pressed button."""
        pressed_button = event["owner"]
        pressed_button.disabled = True  # Disable pressed button to avoid multiple clicks to the same view
        for ix, button in enumerate(self.view_toggle_buttons):
            if button is pressed_button:
                self.set_view(ix)
            else:  # Disable if button is not pressed
                button.unobserve_all()  # Avoid recursion during value setting
                button.value = False
                button.disabled = False
                button.observe(self.on_button_toggle, "value")


class SlidingPlot(InteractivePlot):
    """Construct an interactive plot with FloatSlider and optional click handling.

    A FloatSlider is located between the header and canvas of the plot. The limits of the slider can be changed either
    with `__init__` or `self.set_slider`.

    The plot may contain multiple views: one for each of the passed `plot_fn`. If more than one view is defined, an
    extra button is created in the toolbar to iterate over them. The plot is interactive: it can handle click and slice
    events, while each view may define its own processing logic.

    Plotting must be performed in a JupyterLab environment with the `%matplotlib widget` magic executed and `ipympl`
    and `ipywidgets` libraries installed.

    Parameters
    ----------
    slider_min : int or float
        Minimal position of the slider.
    slider_max : int or float
        Maximal position of the slider.
    slider_init : int, float or None, optional
        Initial position of the slider. If None, the initial position will be set to the minimal position.
    slider_step : int, float, optional
        Step of the trackbar.
    slide_fn : callable, optional
        Handler is triggered on widgets.FloatSlider move.
    reset_fn : callable, optional
        Button handler to reset the widgets.FloatSlider to its initial position. If not provided, the slider will be
        set to `slider_init` position and the axis will be redrawn.
    slider_kwargs : dict, optional
        Additional arguments for the widgets.FloatSlider.
    plot_fn : callable or list of callable, optional
        One or more plotters each accepting a single keyword argument `ax`. If more than one plotter is given, an extra
        button for view switching is displayed. If not given, an empty plot is created.
    click_fn : callable or list of callable, optional
        Click handlers for views defined by `plot_fn`. Each of them must accept a tuple with 2 elements defining
        click coordinates. If a single `click_fn` is given, it is used for all views. If not given, click events are
        not handled.
    slice_fn : callable or list of callable, optional
        Slice handlers for views defined by `plot_fn`. Slice is triggered by moving the mouse with the left button
        held. Each handlers must accept two tuples with 2 elements defining coordinates of slice edges. If a single
        `slice_fn` is given, it is used for all views. If not given, slice events are not handled.
    unclick_fn : callable or list of callable, optional
        Handlers that undo clicks and slices on views defined by `plot_fn`. Each of them is called without arguments.
        If a single `unclick_fn` is given, it is used for all views. If not given, clicks and slices can not be undone.
    marker_params : dict or list of dict, optional, defaults to {"marker": "+", "color": "black"}
        Click marker parameters for views defined by `plot_fn`. Passed directly to `Axes.scatter`. If a single `dict`
        is given, it is used for all views.
    title : str or callable or list of str or callable, optional
        Plot titles for views defined by `plot_fn`. If `callable`, it is called each time the title is being set (e.g.
        on `redraw`) allowing for dynamic title generation. If not given, an empty title is created.
    preserve_clicks_on_view_change : bool, optional, defaults to False
        Whether to preserve click/slice markers and trigger the corresponding event on view change.
    preserve_lims : bool, optional, defaults to False
        Whether to preserve limits changes on each views on its redraw. If `self.plot_fn` is not given, limits won't be
        preserved.
    preserve_lims_on_view_change : bool, optional, defaults to False
        Whether to preserve limits changes on view change.
    toolbar_position : {"top", "bottom", "left", "right"}, optional, defaults to "left"
        Toolbar position relative to the main axes.
    figsize : tuple with 2 elements, optional, defaults to (4.5, 4.5)
        Size of the created figure. Measured in inches.

    Attributes
    ----------
    fig : matplotlib.figure.Figure
        The created figure.
    ax : matplotlib.axes.Axes
        Axes of the figure to plot views on.
    box : ipywidgets.widgets.widget_box.Box
        Main container that stores figure canvas, plot title, created buttons and, optionally, a toolbar.
    n_views : int
        The number of plot views.
    current_view : int
        An index of the current plot view.
    slider_init : int or float
        Initial position of the slider. One can use it in `self.reset_fn` to reset slider to the initial position.
    """
    def __init__(self, *, slider_min, slider_max, slider_init=None, slider_step=None, slide_fn=None, reset_fn=None,
                 slider_kwargs=None, **kwargs):
        self.slide_fn = slide_fn
        self.reset_fn = reset_fn
        self.slider_init = slider_min if slider_init is None else slider_init

        default_slider_kwargs = {
            "readout": False,
            "layout": widgets.Layout(flex="1 1 auto", height=WIDGET_HEIGHT)
        }
        slider_params = {"value": slider_init, "min": slider_min, "max": slider_max, "step": slider_step}
        slider_kwargs = slider_kwargs if slider_kwargs is not None else {}
        self.slider = widgets.FloatSlider(**{**default_slider_kwargs, **slider_kwargs, **slider_params})
        self.slider.observe(self.on_slider_change, "value")
        self.reset_button = widgets.Button(icon="undo", tooltip="Reset to default value",
                                           layout=widgets.Layout(**BUTTON_LAYOUT))
        self.reset_button.on_click(self.on_reset)
        self.min_widget = widgets.HTML(value=str(slider_min), layout=widgets.Layout(height=WIDGET_HEIGHT))
        self.max_widget = widgets.HTML(value=str(slider_max), layout=widgets.Layout(height=WIDGET_HEIGHT))
        self.slider_box = widgets.HBox([self.min_widget, self.slider, self.max_widget, self.reset_button],
                                        layout=widgets.Layout(width="90%", margin="auto"))
        super().__init__(**kwargs)

    def on_slider_change(self, event):
        """Handle slider value on its change."""
        if self.slide_fn is not None:
            self.slide_fn(event)

    def on_reset(self, event):
        """Reset slider to its initial value."""
        if self.reset_fn is not None:
            return self.reset_fn(event)
        return self.set_slider(value=self.slider_init)

    def construct_header(self):
        """Append the slider below the plot header."""
        return widgets.VBox([super().construct_header(), self.slider_box], layout=widgets.Layout(overflow="hidden"))

    def set_slider(self, value=None, min=None, max=None, step=None, **kwargs):
        """Change value, limits, step or other slider state."""
        min = self.slider.min if min is None else min
        max = self.slider.max if max is None else max
        step = self.slider.step if step is None else step
        if value is None:
            current_value = self.slider.value
            value = (min + max) / 2 if min > current_value or max < current_value else current_value

        self.slider.set_state({"min": min, "max": max, "value": value, "step": step, **kwargs})
        self.slider_init = value
        self.max_widget.value = str(self.slider.max)
        self.min_widget.value = str(self.slider.min)


class PairedPlot:
    """Construct a plot that contains two interactive plots stacked together.

    Usually one wants to display a clickable plot (`main`) which updates an auxiliary plot (`aux`) on each click. In
    this case both plots may need to have access to the current state of each other. `PairedPlot` can be treated as
    such a state container: if its bound method is used as a `plot_fn`/`click_fn`/`unclick_fn` of `main` or `aux` plots
    it gets access to both `InteractivePlot`s and all the attributes created in `PairedPlot.__init__`.

    Parameters
    ----------
    orientation : {"horizontal", "vertical"}, optional, defaults to "horizontal"
        Defines whether to stack the main and auxiliary plots horizontally or vertically.

    Attributes
    ----------
    main : InteractivePlot
        The main plot.
    aux : InteractivePlot
        The auxiliary plot.
    box : ipywidgets.widgets.widget_box.Box
        A container that stores boxes of both `main` and `aux`.
    """
    def __init__(self, orientation="horizontal"):
        if orientation == "horizontal":
            box_type = widgets.HBox
        elif orientation == "vertical":
            box_type = widgets.VBox
        else:
            raise ValueError("Unknown plot orientation, must be either 'horizontal' or 'vertical'")

        self.main = self.construct_main_plot()
        self.aux = self.construct_aux_plot()
        self.box = box_type([self.main.box, self.aux.box])

    def construct_main_plot(self):
        """Construct the main plot. Must be overridden in child classes."""
        raise NotImplementedError

    def construct_aux_plot(self):
        """Construct the auxiliary plot. Must be overridden in child classes."""
        raise NotImplementedError

    def plot(self):
        """Display the paired plot."""
        self.main.plot(display_box=False)
        self.aux.plot(display_box=False)
        display(self.box)


def attach_widget(widget, widget_to_attach, position, **kwargs):
    """Construct flexible box from two provided widgets. `position` argument defines widgets relation, thus
    `position="top"` for example, results in flexible box where `widget_to_attach` will be placed on top of
    the `widget`."""
    if position == "top":
        return widgets.VBox([widget_to_attach, widget], **kwargs)
    if position == "bottom":
        return widgets.VBox([widget, widget_to_attach], **kwargs)
    if position == "left":
        return widgets.HBox([widget_to_attach, widget], **kwargs)
    return widgets.HBox([widget, widget_to_attach], **kwargs)<|MERGE_RESOLUTION|>--- conflicted
+++ resolved
@@ -97,11 +97,7 @@
     current_view : int
         An index of the current plot view.
     """
-<<<<<<< HEAD
-    # pylint: disable-next=too-many-statements, too-many-arguments
-=======
     # pylint: disable-next=too-many-arguments, too-many-statements
->>>>>>> 7970e069
     def __init__(self, *, plot_fn=None, click_fn=None, slice_fn=None, unclick_fn=None, marker_params=None, title="",
                  preserve_clicks_on_view_change=False, preserve_lims=False, preserve_lims_on_view_change=False,
                  toolbar_position="left", figsize=(4.5, 4.5)):
