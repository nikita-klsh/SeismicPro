--- conflicted
+++ resolved
@@ -3,14 +3,10 @@
 from functools import partial
 
 import numpy as np
-<<<<<<< HEAD
-import pandas as pd
-=======
 from scipy.optimize import minimize
->>>>>>> aa5a7580
 from sklearn.linear_model import SGDRegressor
 
-from .utils import get_param_names, postprocess_params
+from .utils import get_param_names, postprocess_params, read_rv, dump_rv, calc_df_to_dump
 from ..muter import Muter
 from ..decorators import batch_method, plotter
 from ..utils import set_ticks, set_text_formatting, Coordinates
@@ -98,6 +94,7 @@
         An interpolator returning expected arrival times for given offsets.
     """
     def __init__(self, max_offset=None, coords=None, **params):
+        params = params["params"]  # TODO: remove when dict support will be added
         self._validate_params(params)
 
         self.n_refractors = len(params) // 2
@@ -213,13 +210,29 @@
         return self
 
     @classmethod
-<<<<<<< HEAD
-    def from_params(cls, params, coords=None, max_offset=None):
-        """Create a `RefractorVelocity` instance from its parameters without model fitting.
-=======
+    def from_file(cls, path, encoding="UTF-8"):
+        """Load parameters from a file and create a RefractorVelocity instance from the loaded parameters.
+
+        File example:
+        SourceX   SourceY        t0        x1        v1        v2 max_offset
+        1111100   2222220     50.00   1000.00   1500.00   2000.00    2000.00
+
+        Parameters
+        ----------
+        path : str,
+            path to the file with parameters.
+
+        Returns
+        -------
+        self : RefractorVelocity
+            RefractorVelocity instance created from a file.
+        """
+        coords_list, params_list = read_rv(path, encoding)
+        return cls(params=params_list[0], coords=coords_list[0])
+
+    @classmethod
     def from_constant_velocity(cls, velocity, max_offset=None, coords=None):
         """Define a 1-layer near-surface velocity model with given velocity of the first layer and zero intercept time.
->>>>>>> aa5a7580
 
         Parameters
         ----------
@@ -240,26 +253,6 @@
         """
         return cls(t0=0, v1=velocity, coords=coords, max_offset=max_offset)
 
-<<<<<<< HEAD
-        self._validate_keys(params)
-        self.n_refractors = len(params) // 2
-        self._valid_keys = self._get_valid_keys(self.n_refractors)
-        self.params = {key: params[key] for key in self._valid_keys}
-        self.coords = coords
-        self.max_offset = self.params.get(f'x{self.n_refractors - 1}', 0) + 1000 if max_offset is None \
-                                          else max(max_offset, self.params.get(f'x{self.n_refractors - 1}', 0))
-        self.piecewise_offsets, self.piecewise_times = \
-            self._create_piecewise_coords(self.n_refractors, self.max_offset)
-        self.piecewise_offsets, self.piecewise_times = \
-            self._update_piecewise_coords(self.piecewise_offsets, self.piecewise_times, self._ms_to_kms(self.params),
-                                          self.n_refractors)
-        self.interpolator = interp1d(self.piecewise_offsets, self.piecewise_times)
-        return self
-
-    @classmethod
-    def from_constant_velocity(cls, velocity, coords=None, max_offset=None):
-        """Define a 1-layer near-surface velocity model with given velocity of the first layer and zero intercept time.
-=======
     @property
     def param_names(self):
         return get_param_names(self.n_refractors)
@@ -344,7 +337,6 @@
         Method splits the first breaks times into `n_refractors` equal part by cross offsets and fits a separate linear
         regression on each part. These linear functions are compiled together as a piecewise linear function.
         Parameters of piecewise function are calculated to the velocity model parameters and returned as `init` dict.
->>>>>>> aa5a7580
 
         Parameters
         ----------
@@ -359,31 +351,9 @@
         if n_refractors is None or n_refractors < 1:
             return {}
 
-<<<<<<< HEAD
-        if velocity < 0:
-            raise ValueError("Velocity should not be negative.")
-        return self.from_params({"t0": 0, "v1": velocity}, coords=coords, max_offset=max_offset)
-
-    @classmethod
-    def from_file(cls, path):
-        """Create a `RefractorVelocity` instance from file.
-
-        Parameters
-        ----------
-        path : str
-            Path to the file with a velocity model parameters.
-        Returns
-        -------
-        RefractorVelocity
-            RefractorVelocity instance based on parameters.
-        """
-        self = cls()
-        return self.load(path)
-=======
         cross_offsets = np.linspace(0, offsets.max(), num=n_refractors+1)
         slopes = 4/5 * (n_refractors / (n_refractors + 1))**np.arange(n_refractors)
         init_t0 = 0
->>>>>>> aa5a7580
 
         for i in range(n_refractors):
             # Independently scale data for each refractor
@@ -493,166 +463,7 @@
             return np.log(abs_diff + 1).mean()
         raise ValueError("Unknown loss function")
 
-<<<<<<< HEAD
-    def _get_valid_keys(self, n_refractors=None):
-        """Returns a list with the valid keys based on `n_refractors` or `self.n_refractors`."""
-        n_refractors = self.n_refractors if n_refractors is None else n_refractors
-        return ['t0'] + [f'x{i + 1}' for i in range(n_refractors - 1)] + [f'v{i + 1}' for i in range(n_refractors)]
-
-    def _get_constraints(self):
-        """Define the constraints and return a list them."""
-        constraint_offset = {  # cross offsets ascend.
-            "type": "ineq",
-            "fun": lambda x: np.diff(np.concatenate((x[1:self.n_refractors], [self.max_offset])))}
-        constraint_velocity = {  # velocities ascend.
-            "type": "ineq",
-            "fun": lambda x: np.diff(x[self.n_refractors:])}
-        constraint_freeze_velocity = {  # freeze the velocity if no data for layer is found.
-            "type": "eq",
-            "fun": lambda x: self._ms_to_kms(self.init)[self.n_refractors:][self._empty_layers]
-                             - x[self.n_refractors:][self._empty_layers]}
-        constraint_freeze_t0 = {  # freeze the intercept time if no data for layer is found.
-            "type": "eq",
-            "fun": lambda x: x[:1][self._empty_layers[:1]] - np.array([self.init['t0']])[self._empty_layers[:1]]}
-        return [constraint_offset, constraint_velocity]
-
-    def _fit_regressor(self, x, y, start_slope, start_time):
-        """Method fits the linear regression by given data and initial values.
-
-        Parameters
-        ----------
-        x : 1d ndarray of shape (n_samples, 1)
-            Training data.
-        y : 1d ndarray of shape (n_samples,)
-            Target values.
-        start_slope : float
-            Starting coefficient to fit a linear regression.
-        start_time : float
-            Starting intercept to fit a linear regression.
-
-        Returns
-        -------
-        params : tuple
-            Linear regression `coef` and `intercept`.
-        """
-        lin_reg = SGDRegressor(loss='huber', penalty=None, shuffle=True, epsilon=0.05, eta0=0.1, alpha=0.01, tol=1e-6,
-                               max_iter=1000, learning_rate='optimal')
-        lin_reg.fit(x, y, coef_init=start_slope, intercept_init=start_time)
-        return lin_reg.coef_[0], lin_reg.intercept_
-
-    def _calc_init_by_layers(self, n_refractors):
-        """Calculates `init` dict by a given an estimated quantity of layers.
-
-        Method splits the first breaks times into `n_refractors` equal part by cross offsets and fits a separate linear
-        regression on each part. These linear functions are compiled together as a piecewise linear function.
-        Parameters of piecewise function are calculated to the velocity model parameters and returned as `init` dict.
-
-        Parameters
-        ----------
-        n_refractors : int
-            Number of layers.
-
-        Returns
-        -------
-        init : dict
-            Estimated initial to fit the piecewise linear function.
-        """
-        if n_refractors is None or n_refractors < 1:
-            return {}
-
-        max_fb_times = self.fb_times.max()  # times normalization parameter.
-        initial_slope = 4 / 5  # base slope corresponding velocity is 1.25 km/s (v = 1 / slope)
-        initial_slope = initial_slope * self.max_offset / max_fb_times  # add normalization
-        initial_time = 0
-        normalized_offsets = self.offsets / self.max_offset
-        normalized_times = self.fb_times / max_fb_times
-
-        cross_offsets = np.linspace(0, 1, num=n_refractors + 1)  # split cross offsets on an equal intervals
-        current_slope = np.empty(n_refractors)
-        current_time = np.empty(n_refractors)
-
-        for i in range(n_refractors):  # inside the loop work with normalized data only
-            mask = (normalized_offsets > cross_offsets[i]) & (normalized_offsets <= cross_offsets[i + 1])
-            if mask.sum() > 1:  # at least two point to fit
-                current_slope[i], current_time[i] = \
-                    self._fit_regressor(normalized_offsets[mask].reshape(-1, 1), normalized_times[mask],
-                                        initial_slope, initial_time)
-            else:
-                current_slope[i] = initial_slope
-                current_time[i] = initial_time
-            # move maximal velocity to 6 km/s
-            current_slope[i] = max(.167 * self.max_offset / max_fb_times, current_slope[i])
-            current_time[i] =  max(0, current_time[i])
-            # raise base velocity for the next layer (v = 1 / slope)
-            initial_slope = current_slope[i] * (n_refractors / (n_refractors + 1))
-            initial_time = current_time[i] + (current_slope[i] - initial_slope) * cross_offsets[i + 1]
-        velocities = 1 / (current_slope * max_fb_times / self.max_offset)
-        init = [current_time[0] * max_fb_times, *cross_offsets[1:-1] * self.max_offset, *(velocities * 1000)]
-        init = dict(zip(self._get_valid_keys(n_refractors), init))
-        return init
-
-    def _calc_init_by_bounds(self, bounds):
-        """Return dict with a calculated init from a bounds dict."""
-        return {key: val1 + (val2 - val1) / 3 for key, (val1, val2) in bounds.items()}
-
-    def _calc_bounds_by_init(self):
-        """Return dict with calculated bounds from a init dict."""
-        bounds = {key: [val / 2, val * 2] for key, val in self.init.items()}
-        if 't0' in self.init:
-            bounds['t0'] = [min(0, bounds['t0'][0]), max(200, bounds['t0'][1])]
-        return bounds
-
-    def _validate_values(self, init, bounds):
-        """Check the values of an `init` and `bounds` dicts."""
-        negative_init = {key: val for key, val in init.items() if val < 0}
-        if negative_init:
-            raise ValueError(f"Init parameters contain negative values {negative_init}.")
-        negative_bounds = {key: val for key, val in bounds.items() if min(val) < 0}
-        if negative_bounds:
-            raise ValueError(f"Bounds parameters contain negative values {negative_bounds}.")
-        reversed_bounds = {key: [left, right] for key, [left, right] in bounds.items() if left > right}
-        if reversed_bounds:
-            raise ValueError(f"Left bound is greater than right bound for {reversed_bounds}.")
-        both_keys = {*init.keys()} & {*bounds.keys()}
-        outbounds_keys = {key for key in both_keys if init[key] < bounds[key][0] or init[key] > bounds[key][1]}
-        if outbounds_keys:
-            raise ValueError(f"Init parameters are out of the bounds for {outbounds_keys} key(s).")
-
-    def _validate_keys(self, checked_dict):
-        """Check the keys of given dict for a minimum quantity, an excessive, and an insufficient."""
-        expected_layers = len(checked_dict) // 2
-        if expected_layers < 1:
-            raise ValueError("Insufficient parameters to fit a velocity model.")
-        missing_keys = set(self._get_valid_keys(expected_layers)) - set(checked_dict.keys())
-        if missing_keys:
-            raise ValueError("Insufficient parameters to fit a velocity model. ",
-                            f"Check {missing_keys} key(s) or define `n_refractors`")
-        excessive_keys = set(checked_dict.keys()) - set(self._get_valid_keys(expected_layers))
-        if excessive_keys:
-            raise ValueError(f"Excessive parameters to fit a velocity model. Remove {excessive_keys}.")
-
-    def _postprocess_params(self, params):
-        """Fix parameters if constraints were violated due to `scipy` inaccuracies."""
-        params[self.n_refractors:] *= 1000
-        # `self.piecewise_offsets` have the same offset values as params but also have the zero and max_offset
-        for i in range(1, self.n_refractors):
-            if self.piecewise_offsets[i + 1] < params[i]:
-                params[i] = self.piecewise_offsets[i + 1]
-        for i in range(self.n_refractors, self.n_refractors - 1):
-            if params[i + 1] < params[i]:
-                params[i + 1] = params[i]
-        return params
-
-    def _ms_to_kms(self, params, as_array=True):
-        """Convert the velocity in the given dict with parameters from m/s to km/s."""
-        values = np.array(list(params.values()), dtype=float)
-        values[self.n_refractors:] = values[self.n_refractors:] / 1000
-        if as_array:
-            return values
-        return dict(zip(self._valid_keys, values))
-=======
     # General processing methods
->>>>>>> aa5a7580
 
     @batch_method(target="for", copy_src=False)
     def create_muter(self, delay=0, velocity_reduction=0):
@@ -687,37 +498,8 @@
         """
         if self.coords is None:
             raise ValueError("`coords` attribute should be defined.")
-
-        data = [*self.coords.coords] + list(self.params.values())
-        columns = [*self.coords.names] + list(self.params.keys())
-
-        df = pd.DataFrame.from_dict({col: [data] for col, data in zip(columns, data)})
-
-        with open(path, 'w', encoding=encoding) as f:
-            df.to_string(buf=f, col_space=col_space, float_format="%.2f", index=False)
+        dump_rv(calc_df_to_dump(self), path=path, encoding=encoding, col_space=col_space)
         return self
-
-    def load(self, path, encoding="UTF-8"):
-        """Load parameters from a file and create a RefractorVelocity instance from the loaded parameters.
-
-        File example:
-        SourceX   SourceY        t0        x1        v1        v2 max_offset
-        1111100   2222220     50.00   1000.00   1500.00   2000.00    2000.00
-
-        Parameters
-        ----------
-        path : str,
-            path to the file with parameters.
-
-        Returns
-        -------
-        self : RefractorVelocity
-            RefractorVelocity instance created from the loaded file.
-        """
-        df = pd.read_csv(path, sep=r'\s+', encoding=encoding)
-        coords_data = df.iloc[0][:2]
-        coords = Coordinates(names=tuple(coords_data.index), coords=tuple(coords_data.values))
-        return self.from_params(params=df.iloc[0][2:-1], coords=coords, max_offset=df.iloc[0][-1])
 
     @plotter(figsize=(10, 5), args_to_unpack="compare_to")
     def plot(self, *, ax=None, title=None, x_ticker=None, y_ticker=None, show_params=True, threshold_times=None,
