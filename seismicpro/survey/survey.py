--- conflicted
+++ resolved
@@ -886,44 +886,6 @@
         # return the same type as q: either single float or array-like
         return quantiles.item() if quantiles.ndim == 0 else quantiles
 
-<<<<<<< HEAD
-=======
-    def mark_dead_traces(self, limits=None, bar=True):
-        """Mark dead traces (those having constant amplitudes) by setting a value of a new `DeadTrace`
-        header to `True` and store the overall number of dead traces in the `n_dead_traces` attribute.
-
-        Parameters
-        ----------
-        limits : int or tuple or slice, optional
-            Time limits to be used to detect dead traces. `int` or `tuple` are used as arguments to init a `slice`
-            object. If not given, `limits` passed to `__init__` are used. Measured in samples.
-        bar : bool, optional, defaults to True
-            Whether to show a progress bar.
-
-        Returns
-        -------
-        survey : Survey
-            The same survey with a new `DeadTrace` header created.
-        """
-        traces_pos = self["TRACE_SEQUENCE_FILE"] - 1
-        limits, n_samples, _, _ = self._get_limits_info(get_first_defined(limits, self.limits))
-        buffer = np.empty((1, n_samples), dtype=self.loader.dtype)
-        dead_indices = []
-        for tr_index, pos in tqdm(enumerate(traces_pos), desc=f"Detecting dead traces for survey {self.name}",
-                                  total=len(self.headers), disable=not bar):
-            trace = self.load_traces([pos], limits=limits, buffer=buffer).ravel()
-            trace_min, trace_max, *_ = calculate_trace_stats(trace)
-
-            if math.isclose(trace_min, trace_max):
-                dead_indices.append(tr_index)
-
-        self.n_dead_traces = len(dead_indices)
-        self.headers[HDR_DEAD_TRACE] = False
-        self.headers.iloc[dead_indices, self.headers.columns.get_loc(HDR_DEAD_TRACE)] = True
-
-        return self
-
->>>>>>> ca338659
     #------------------------------------------------------------------------#
     #                            Loading methods                             #
     #------------------------------------------------------------------------#
