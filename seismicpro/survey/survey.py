--- conflicted
+++ resolved
@@ -988,16 +988,10 @@
         """
         if copy_headers:
             headers = headers.copy()
-<<<<<<< HEAD
-        data, samples = self.load_traces(get_cols(headers, "TRACE_SEQUENCE_FILE").to_numpy() - 1, limits=limits,
-                                         return_samples=True, chunk_size=chunk_size, n_workers=n_workers)
-        return Gather(headers=headers, data=data, samples=samples, survey=self)
-=======
         indices = get_cols(headers, "TRACE_SEQUENCE_FILE") - 1
         data, sample_interval, delay = self.load_traces(indices, limits=limits, chunk_size=chunk_size,
                                                         n_workers=n_workers, return_samples_info=True)
         return Gather(headers=headers, data=data, sample_interval=sample_interval, delay=delay, survey=self)
->>>>>>> ca338659
 
     def get_gather(self, index, limits=None, copy_headers=False, chunk_size=None, n_workers=None):
         """Load a gather with given `index`.
